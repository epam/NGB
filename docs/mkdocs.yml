site_name: New Genome Browser 2.7
theme:
    name: readthedocs
extra_css:
  - css/extra.css
extra_javascript:
  - css/extra.js
docs_dir: md
use_directory_urls: false
nav:
    - Home: index.md
<<<<<<< HEAD
    - Release notes:
        - 2.1: release-notes/2.1/v2.1.md
        - 2.2: release-notes/2.2/v2.2.md
        - 2.3: release-notes/2.3/v2.3.md
        - 2.4: release-notes/2.4/v2.4.md
        - 2.5: release-notes/2.5/v2.5.md
        - 2.5.1: release-notes/2.5.1/v2.5.1.md
        - 2.6: release-notes/2.6/v2.6.md
        - 2021-09: release-notes/2021-09/2021_09.md
=======
    - Release notes: release-notes/release-notes.md
>>>>>>> 3fa65502
    - Installation guide:
        - Overview: installation/overview.md
        - Using standalone JAR: installation/standalone.md
        - Using Docker: installation/docker.md
        - Using Tomcat WAR: installation/binaries.md
        - Using desktop application: installation/desktop.md
    - Command Line Interface guide:
        - Overview: cli/introduction.md
        - CLI Installation: cli/installation.md
        - Running a command: cli/running-command.md
        - Accomplishing typical tasks: cli/typical-tasks.md
        - Command reference: cli/command-reference.md
    - User Interface Guide:
        - Overview: user-guide/overview.md
<<<<<<< HEAD
        - Working with datasets: user-guide/datasets.md
        - Working with annotations: user-guide/annotations.md
        - Working with tracks: user-guide/tracks.md
        - Reference track: user-guide/tracks-reference.md
        - Genes track: user-guide/tracks-genes.md
        - Alignments track: user-guide/tracks-bam.md
        - VCF track: user-guide/tracks-vcf.md
        - WIG track: user-guide/tracks-wig.md
        - BED track: user-guide/tracks-bed.md
        - FeatureCounts track: user-guide/tracks-featurecounts.md
        - ENCODE-specific tracks: user-guide/tracks-encode.md
=======
        - Datasets: user-guide/datasets.md
        - Tracks/file formats:
            - Overview: user-guide/tracks.md
            - Reference track: user-guide/tracks-reference.md
            - Genes track: user-guide/tracks-genes.md
            - Alignments track: user-guide/tracks-bam.md
            - VCF track: user-guide/tracks-vcf.md
            - WIG track: user-guide/tracks-wig.md
            - BED track: user-guide/tracks-bed.md
            - FeatureCounts track: user-guide/tracks-featurecounts.md
            - ENCODE-specific tracks: user-guide/tracks-encode.md
        - Variants: user-guide/variants.md
        - Genes: user-guide/genes.md
        - BLAST search: user-guide/blast-search.md
        - Homologs search: user-guide/homologs-search.md
    - Administrator guide:
        - Overview: user-guide/um-overview.md
        - Users: user-guide/um-users.md
        - Groups: user-guide/um-groups.md
        - Roles: user-guide/um-roles.md
        - Permissions management: user-guide/um-permissions.md
    - Developer guide:
>>>>>>> 3fa65502
        - Embedding NGB with URL: user-guide/embedding-url.md
        - Embedding NGB with JS: user-guide/embedding-js.md<|MERGE_RESOLUTION|>--- conflicted
+++ resolved
@@ -9,19 +9,7 @@
 use_directory_urls: false
 nav:
     - Home: index.md
-<<<<<<< HEAD
-    - Release notes:
-        - 2.1: release-notes/2.1/v2.1.md
-        - 2.2: release-notes/2.2/v2.2.md
-        - 2.3: release-notes/2.3/v2.3.md
-        - 2.4: release-notes/2.4/v2.4.md
-        - 2.5: release-notes/2.5/v2.5.md
-        - 2.5.1: release-notes/2.5.1/v2.5.1.md
-        - 2.6: release-notes/2.6/v2.6.md
-        - 2021-09: release-notes/2021-09/2021_09.md
-=======
     - Release notes: release-notes/release-notes.md
->>>>>>> 3fa65502
     - Installation guide:
         - Overview: installation/overview.md
         - Using standalone JAR: installation/standalone.md
@@ -36,19 +24,6 @@
         - Command reference: cli/command-reference.md
     - User Interface Guide:
         - Overview: user-guide/overview.md
-<<<<<<< HEAD
-        - Working with datasets: user-guide/datasets.md
-        - Working with annotations: user-guide/annotations.md
-        - Working with tracks: user-guide/tracks.md
-        - Reference track: user-guide/tracks-reference.md
-        - Genes track: user-guide/tracks-genes.md
-        - Alignments track: user-guide/tracks-bam.md
-        - VCF track: user-guide/tracks-vcf.md
-        - WIG track: user-guide/tracks-wig.md
-        - BED track: user-guide/tracks-bed.md
-        - FeatureCounts track: user-guide/tracks-featurecounts.md
-        - ENCODE-specific tracks: user-guide/tracks-encode.md
-=======
         - Datasets: user-guide/datasets.md
         - Tracks/file formats:
             - Overview: user-guide/tracks.md
@@ -71,6 +46,11 @@
         - Roles: user-guide/um-roles.md
         - Permissions management: user-guide/um-permissions.md
     - Developer guide:
->>>>>>> 3fa65502
         - Embedding NGB with URL: user-guide/embedding-url.md
-        - Embedding NGB with JS: user-guide/embedding-js.md+        - Embedding NGB with JS: user-guide/embedding-js.md
+theme: material
+theme_dir: material-epam-theme
+docs_dir: md
+use_directory_urls: false
+extra:
+  logo: assets/images/logo.png