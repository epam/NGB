--- conflicted
+++ resolved
@@ -278,13 +278,8 @@
 
 Registers a specified file. At least two arguments have to be specified:
 Previously registered reference sequence file from NGB server. Reference file can be addressed by name or an identifier
-<<<<<<< HEAD
 Filesystem path to the file to be registered. BAM, VCF, GFF, GTF, BED, SEG, WIG, BED GRAPH files are accepted. GZipped files are also accepted in a format <FILE_NAME>.<FILE_EXT>.gz, e.g.: my_variants.vcf.gz.
 BAM file path must be followed by a '?' symbol and a path to an index file (.BAI) 
-=======
-Flesystem path to the file to be registered. BAM, VCF, GFF, GTF, BED, SEG, WIG, BED GRAPH files are accepted. BGZipped files are also accepted in a format <FILE_NAME>.<FILE_EXT>.gz, e.g.: my_variants.vcf.gz. (`bgzip` tool is available as a part of [htslib](http://www.htslib.org/) package. Or NGB CLI `sort` command can used for that as well)
-BAM file path has to be followed by a '?' symbol and a path to an index file (.BAI) 
->>>>>>> 73992c47
 (If a folder with BAM file also contains index for this BAM with the same name, CLI will find this index automatically. 
 It also works well for vcf, bed and gene files). 
 If and only if cli located on the same filesystem with NGB server relative path can be used.
