# Command reference
## General commands
### Configure CLI connection to NGB server
#### Set NGB server URL
```
ngb set_srv|srv [<NGB_API_URL>] [options]

//Options:
//-t (--table)          Print result as a human-readable table
//-j (--json)           Print result as a JSON string
```
*Description*

Sets NGB server API URL. By default CLI uses **localhost** to call API. If one need to use CLI on a remote machine - appropriate URL should be set.

URL should be specified using the following format: **http://{NGB_SERVER_NAME_OR_IP}:{NGB_SERVER_PORT}/catgenome**

When URL is set - it would be stored and used next time CLI is launched.

*Example*
```bash
# Sets remote server for CLI
$ ngb set_srv http://10.248.33.51:8080/catgenome
```
#### Set authorization token
```
ngb set_token|st [<JWT_TOKEN>]
```
*Description*

Sets JWT token to authorize CLI requests to NGB server API. Required if authorization is enabled on NGB.

*Example*
```bash
# Sets remote server for CLI
$ ngb set_token eyJhbGciOiJSUzUxMiIsInR5cCI6IkpXVCJ9.eyJzdWIiOiJ0ZXN0X3VzZXIiLCJ1c2VyX
```

## Display CLI version

```
ngb version|v
```
*Description*

Prints CLI version to the console standard output.

## Search an object on a server
```
ngb search|s [<QUERY>] [options]

//Options:
//-l (--like)               If specified - search will be done using a substring. Be default strong equality comparison will be used
//-t (--table)              Print result as a human-readable table
//-j (--json)               Print result as a JSON string
//-perm (--permissions)     Print permissions on each found object (if they are set)
```
*Description*

Searches for a specified string in reference and file names. By default, command will search for exactly equal name,  if `-l` option is specified - a search query will used as a substring. If `-perm` option is specified - permissions on each found file for user(s)/group(s)/role(s) will be printed (if they are set).

*Example*
```bash
# Search for all objects, that contain "vcf" substring in their names and
# ouput result as a human-readable table
$ ngb search -l vcf -t

# Search file, named exactly "sample_1.bam" and ouput result as a json string
$ ngb search sample_1.bam

# Search for all objects, that contain "gene" substring in their names and
# output permissions on them:
$ ngb search -l gene -perm
```

## Reference commands
### Register reference sequence
```
ngb reg_ref|rr [<PATH_TO_GENOME_FASTA>] [options]

//Options:
//-n (--name) [value]       Use specified value for reference sequence name. If not specified - fasta file name will be used. Should be unique and mustn't be a number (it will be recognized as ID).
//-t (--table)              Print result as a human-readable table
//-j (--json)               Print result as a JSON string
//-g (--genes) [value]      Add a gene (gtf or gff) file to the reference. If file is already registered, it can be addressed by name or an identifier. Otherwise a path to the file should be provided.
//-ngc (--nogccontent)      Disables calculation of GC-content for large scale reference view
//-pt (--pretty)            Add pretty name to the reference genome
//-s (--species)            Add species version to registering reference. Note: species should be already registered on NGB server.
```
*Description*

Registers a specified reference sequence file. FASTA, FA, FNA, GENBANK, GBK, GB files are accepted. Compressed files are not supported.
Path to local file and remote URL are accepted as a path to the reference. For local files, NGB will try to find a matching "fai" index 
in the folder with the reference, if index isn't found it will be created. For remote references, "fai" index must be present on the
remote source. NGB assumes that reference index will have the same name as reference with "fai" extension added. If reference path is
**"/opt/genomes/hg38.fa"**, NGB will look for index file at path **"/opt/genomes/hg38.fa.fai"**.

*Example*
```bash
# Register reference, use "grch.38.fa" as name
$ ngb reg_ref /opt/genomes/grch.38.fa

# Register reference, use "grch38" as name
$ ngb rr /opt/genomes/grch.38.fa -n grch38
```
### List reference sequences
```
ngb list_ref|lr [options]

//Options:
//-t (--table)          Print result as a human-readable table
//-j (--json)           Print result as a JSON string
```
*Description*

Lists all reference sequences registered on the NGB server. The command output format is specified by `-t` and `-j` options, default format is Json.

*Example*
```bash
# List all reference files from the server
$ ngb list_ref -t
```

### Delete reference sequence
```
ngb del_ref|dr [<REFERENCE_NAME|REFERENCE_ID>] [options]

//Options:
//-t (--table)          Print result as a human-readable table
//-j (--json)           Print result as a JSON string
```
*Description*

Deletes a specified reference sequence file from NGB server. Reference file can be addressed by name or an identifier (retrieved from **reg_ref** command, at registration time or search command)

*Example*
```bash
# Delete reference with name "grch38"
$ ngb del_ref grch38

# Delete reference with id 1
$ ngb dr 1
```

### Add gene file to the reference
```
ngb add_genes|ag [<REFERENCE_NAME|REFERENCE_ID>] [<FILE_NAME|FILE_ID|FILE_PATH>] [options]

//Options:
//-t (--table)          Print result as a human-readable table
//-j (--json)           Print result as a JSON string
```
*Description*

Adds a gene (GFF or GTF) file to the reference on NGB server. Reference file can be addressed by name or an identifier (retrieved from **reg_ref** command, at registration time or search command).
If gene file is already registered on NGb server, it can be addressed by name or by an identifier. Otherwise a path to the gene file should be provided.

*Example*
```bash
# Add a regitered gene file to the reference with name "grch38"
$ ngb add_genes grch38 genes.gtf

# Add a new gene file to the reference with name ID "1"
$ ngb ag 1 /opt/tracks/genes.gtf
```

### Remove gene file from the reference
```
ngb remove_genes|rg [<REFERENCE_NAME|REFERENCE_ID>] [options]

//Options:
//-t (--table)          Print result as a human-readable table
//-j (--json)           Print result as a JSON string
```
*Description*

Removes any gene file from the reference on NGB server. Reference file can be addressed by name or an identifier (retrieved from **reg_ref** command, at registration time or search command)

*Example*
```bash
# Remove gene file from the reference with name "grch38"
$ ngb remove_genes grch38

# Remove gene file from the reference with ID "1"
$ ngb rg 1
```

### Add annotation file to the reference
```
ngb add_ann|an [<REFERENCE_NAME|REFERENCE_ID>] [<FILE_NAMES|FILE_IDS|FILE_PATHS>] [options]

//Options:
//-t (--table)          Print result as a human-readable table
//-j (--json)           Print result as a JSON string
```
*Description*

Adds an annotation (GFF, GTF, BED, VCF) file to the reference on NGB server. Reference file can be addressed by name or an identifier (retrieved from **reg_ref** command, at registration time or search command).
If annotation file is already registered on NGB server, it can be addressed by name or by an identifier. Otherwise a path to the annotation file should be provided.

*Example*
```bash
# Add a registered gene file to the reference with name "grch38"
$ ngb add_ann grch38 annotation.gtf

# Add a new annotation file to the reference with name ID "1"
$ ngb an 1 /opt/tracks/annotation.gtf
```

### Remove annotation file from the reference
```
ngb remove_ann|ran [<REFERENCE_NAME|REFERENCE_ID>] [<FILE_NAMES|FILE_IDS|FILE_PATHS>] [options]

//Options:
//-t (--table)          Print result as a human-readable table
//-j (--json)           Print result as a JSON string
```
*Description*

Removes an annotation (GFF, GTF, BED, VCF) file from the reference on NGB server. Reference file can be addressed by name or an identifier (retrieved from **reg_ref** command, at registration time or search command).
Annotation file can be addressed by name or by an identifier.

*Example*
```bash
# Remove an annotation file from the reference with name "grch38"
$ ngb remove_ann grch38 annotation.gtf
```

### Add species to the reference
```
ngb add_spec|as [<REFERENCE_NAME|REFERENCE_ID>] [<REGISTERED_SPECIES_VERSION>] [options]

//Options:
//-t (--table)          Print result as a human-readable table
//-j (--json)           Print result as a JSON string
```
*Description*

Adds a species version to the reference on NGB server. Reference file can be addressed by name or an identifier (retrieved from **reg_ref** command, at registration time or search command).
> **Note**: species with specified version should be already registered on NGB server.

*Example*
```bash
# Add a regitered species version to the reference with name "grch38"
$ ngb add_spec grch38 "hg19"
```

### Remove species from the reference
```
ngb remove_spec [<REFERENCE_NAME|REFERENCE_ID>] [options]

//Options:
//-t (--table)          Print result as a human-readable table
//-j (--json)           Print result as a JSON string
```
*Description*

Removes a species version from the reference on NGB server. Reference file can be addressed by name or an identifier (retrieved from **reg_ref** command, at registration time or search command).

*Example*
```bash
# Remove an annotation file from the reference with name "grch38"
$ ngb remove_spec grch38
```

## File commands
### Register file
```
ngb reg_file|rf [<REFERENCE_NAME>|<REFERENCE_ID>] [<PATH_TO_NGS_FILE>] [options]

//Options:
//-n (--name)   [value]     Use specified value for file name. If not specified - filesystem name will be used. Should be unique and mustn't be a number (it will be recognized as ID).
//-ni (--no_index)          Defines if a feature index should not be built during file registration (could be used to speed up registration process)
//-t (--table)              Print result as a human-readable table
//-j (--json)               Print result as a JSON string
//-pt (--pretty)            Add pretty name to the file
```
*Description*

Registers a specified file. At least two arguments have to be specified:
- Previously registered reference sequence file from NGB server. Reference file can be addressed by name or an identifier.
- Filesystem path to the file to be registered. BAM, VCF, GFF, GTF, BED, SEG, WIG, BED GRAPH files are accepted. BGZipped files are also accepted in a format <FILE_NAME>.<FILE_EXT>.gz, e.g.: my_variants.vcf.gz. (**bgzip** tool is available as a part of [htslib](http://www.htslib.org/) package. Or NGB CLI **sort** command can used for that as well).
BAM file path must be followed by a `?` symbol and a path to an index file (.BAI) (if a folder with BAM file also contains index for this BAM with the same name, CLI will find this index automatically. It also works well for vcf, bed and gene files). 
If and only if CLI located on the same filesystem with NGB server relative path can be used.

To register files from the external cloud data storages (AWS S3), file path must be in the full view (starting from `s3://`, then the bucket name, folder name and so on slash-separated, ending with <FILE_NAME>.<FILE_EXT>), e.g.: `s3://ngb-s3/fruitfly/agnX1.09-28.trim.dm606.realign.vcf`. In case with AWS S3 storages, path to the files with indexes (BAM, VCF, BED, genes files) must be strongly followed by a `?` symbol and a path to their index files. CLI will not find such indexes automatically.
> **Note**: for ability to work with files from AWS S3, do not forget to configure your NGB instance before start (see *"Configure for working with AWS S3"* paragraph [here](../installation/standalone.md)).


*Example*
```bash
# Register file, use "sample.vcf" as a name for reference with id 18
$ ngb reg_file 18 /opt/tracks/sample.vcf

# Register file, use "sample" as a name for reference with the name grch38
$ ngb reg_file grch38 /opt/tracks/sample.vcf -n sample

# Register indexed file, use "sample.bam" as a name
$ ngb reg_file grch38 /opt/tracks/sample.bam?/opt/tracks/sample.bam.bai

# Register indexed file, use "sample.bam" as a name, index for the BAM file is contained in the same directory as the BAM file
$ ngb reg_file grch38 /opt/tracks/sample.bam

# Register file with relative path
$ ngb reg_file hg19 ../tracks/sample.vcf

# Register file from AWS S3, use "sample1" as a name
$ ngb reg_file grch38 s3://ngb-s3/human/grch38_tracks/sample1.vcf -n sample1

# Register indexed file from AWS S3, use "sample1.bam" as a name
$ ngb reg_file grch38 s3://ngb-s3/human/grch38_tracks/sample1.bam?s3://ngb-s3/human/grch38_tracks/sample1.bam.bai --name sample1.bam
```

### Delete file
```
ngb del_file|df [<FILE_NAME>|<FILE_ID>] [options]

//Options:
//-t (--table)          Print result as a human-readable table
//-j (--json)           Print result as a JSON string
```
*Description*

Deletes a specified file from NGB server. File can be addressed by name or an identifier (retrieved from **reg_file** command, at registration time or **search** command).
> **Note**: file couldn't be deleted, if it is added to any dataset. For deleting such file first remove it from all datasets. 

*Example*
```bash
# Delete file with name "my_sample"
$ ngb del_file my_sample

# Delete file with id 18
$ ngb df 18
```

### Build feature index for a file
```
ngb index_file|if [<PATH_TO_NGS_FILE>] [options]

//Options:
//-t (--table)              Print result as a human-readable table
//-j (--json)               Print result as a JSON string
```
*Description*

Command builds a feature index for a specified file.
This can be useful to reindex a file or to create one if a file was registered with `--no_index` option.
Feature index is used for search and filtering capabilities for BED/VCF/GFF/GTF files.
File could be address by name or an identifier.

> **Note**: this command is used for internal NGB indexing - it could not be used to index BAM/CRAM files

*Example*
```bash
# Build index for "sample.vcf" file 
$ ngb index_file sample.vcf

# Build index for a file with identifier "18"
$ ngb if 18
```

## Datasets commands
### Register dataset
```
ngb reg_dataset|rd [<REFERENCE_NAME>|<REFERENCE_ID>] [<DATASET_NAME>] [<files_names>|<files_ids>|<files_paths>] [options]

//Options:
//-p (--parent) [value] Specifies dataset parent for registration. Parent could addressed using a name or an identifier
//-t (--table)          Print result as a human-readable table
//-j (--json)           Print result as a JSON string
//-pt (--pretty)        Add pretty name to the dataset
```
*Description*

Registers a dataset. At least two arguments have to be specified:
* Previously registered reference sequence file from NGB server. Reference file can be addressed by name or an identifier
* Dataset name

Optionally a list of files to be added to a newly created dataset can be specified.
Also a parent dataset could be specified to build a dataset hierarchy

Files can be addressed:
* For previously registered files (see **reg_file** command) - by name or an identifier
* For new files - by filesystem path (see **reg_file** command for a list of supported files)

> **Note**: both options can be used in one command

*Example*
```bash
# Create new dataset with name "new_dataset" and use reference, named "grch38",
# do not add any files at the moment
$ ngb reg_dataset grch38 new_dataset

# Create new dataset with name "new_dataset" and use reference with id "1"
$ ngb rd 1 new_dataset

# Create new dataset with name "new_dataset" and reference "grch38",
# add two files (previously registered: "my_sample", "sample.vcf") to "new_dataset"
$ ngb rd grch38 new_dataset my_sample sample.vcf

# Create new dataset with name "new_dataset" and reference "grch38",
# register two files and add them to new_dataset
$ ngb rd grch38 new_dataset /opt/tracks/sample.vcf /opt/tracks/sample.bam /opt/tracks/sample.bam.bai
```

### Add file(-s) to dataset
```
ngb add_dataset|add [<DATASET_NAME>|<DATASET_ID>] [<FILES_NAMES>|<FILES_IDS>|<FILES_PATHS>] [options]

//Options:
//-t (--table)          Print result as a human-readable table
//-j (--json)               Print result as a JSON string
```
*Description*

Adds file (-s) to a specified dataset. Dataset can be addressed by name or by an identifier (retrieved from **reg_dataset** command, at registration time, or **search** command)

Files can be addressed:
* For previously registered files (see **reg_file** command) - by name or an identifier
* For new files - by filesystem path (see **reg_file** command for a list of supported files)

> **Note**: both options can be used in one command

*Example*
```bash
# Add one file (named "my_sample") to dataset named "new_dataset"
$ ngb add_dataset new_dataset my_sample

# Add two files (named "my_sample" and "sample.vcf") to dataset named "new_dataset"
$ ngb add new_dataset my_sample sample.vcf

# Add three files (with identifiers: "1","2" and "3") to dataset with id "1"
$ ngb add 1 1 2 3
```

### Remove file from dataset
```
ngb remove_dataset|rmd [<DATASET_NAME>|<DATASET_ID>] [<FILE_NAME>|<FILE_ID>] [options]

//Options:
//-t (--table)              Print result as a human-readable table
//-j (--json)               Print result as a JSON string
```
*Description*

Removes a file from a specified dataset. Dataset can be addressed by name or by an identifier (retrieved from **reg_dataset** command, at registration time, or **search** command).

Only previously registered files (see **reg_file** command) can be addressed. A file name or an identifier can be used.

*Example*
```bash
# Remove one file (named "my_sample") from dataset named "new_dataset"
$ ngb remove_dataset new_dataset my_sample

# Remove two files (named "my_sample" and "sample.vcf") from dataset named "new_dataset"
$ ngb rmd new_dataset my_sample sample.vcf

# Remove three files (with identifiers: "1","2" and "3") from dataset with id "1"
$ ngb rmd 1 1 2 3
```

### Move dataset (change dataset's hierarchy)
```
ngb move_dataset|md [<DATASET_NAME>|<DATASET_ID>] [options]

//Options:
//-p (--parent)         Change the dataset's parent to this value 
```
*Description*

Changes the dataset's hierarchy. Without options the command will move the specified dataset to the top level of datasets' hierarchy (dataset's parent will be removed). If option `-p` is specified the dataset's parent will be changed to this option value.

*Example*
```bash
# Make dataset with ID 21 a top level dataset without a parent
$ ngb move_dataset 21

# Make dataset with name "data_parent" the parent dataset for a dataset with name "data_1" 
$ ngb md data_1 -p data_parent
```

### List datasets
```
ngb list_dataset|ld [options]

//Options:
//-t (--table)              Print result as a human-readable table
//-j (--json)               Print result as a JSON string
//-p (--parent)             List dataset's hierarchy structure for a specified by this option root dataset
//-perm (--permissions)     Print permissions on each dataset (if they are set)
```
*Description*

Lists datasets registered on NGB server. By default the command will output only top-level datasets without nested datasets. Dataset's hierarchy may be loaded with an option `--parent`: if a parent dataset is set, the command will output the parent itself and all nested datasets. Parent dataset may be addressed by name or ID. If `-perm` option is specified - permissions on each dataset for user(s)/group(s)/role(s) will be printed (if that permissions are set).

*Example*
```bash
# List all top-level datasets from the server with permissions on them
$ ngb list_dataset -perm

# List hierarchy tree for a dataset with the name "data_1"
$ ngb ld -p data_1
```

### Delete dataset
```
ngb del_dataset|dd [<DATASET_NAME>|<DATASET_ID>] [options]

//Options:
//-t (--table)          Print result as a human-readable table
//-j (--json)           Print result as a JSON string
//-f (--force)          Allow to delete project with nested projects
```
*Description*

Deletes a specified dataset from NGB server. Dataset could be addressed by name or by an identifier (retrieved from **reg_dataset** command, at registration time, or **search** command)

Files that were added to a dataset are not deleted by this command, as soon they might be used (now or later) in other datasets.

*Example*
```bash
# Delete dataset, named "new_dataset"
$ ngb del_dataset new_dataset

# Delete dataset with id "1"
$ ngb dd 1
```

### Add dataset description
```
ngb add_description [<DATASET_NAME>|<DATASET_ID>] <DESCRIPTION_FILE_PATH>  [options]

//Options:
//-n (--name)           Use specified value for description name. If not specified - fasta file name will be used. Should be unique and mustn't be a number (it will be recognized as ID).
```
*Description*

Attaches a html file to a dataset. Dataset could be addressed by name or by an identifier (retrieved from **reg_dataset** command, at registration time, or **search** command)

*Example*
```bash
# Add html description to a dataset, named "new_dataset"
$ ngb add_description new_dataset /opt/data/report.html --name report
```

### Remove dataset description
```
ngb remove_description [<DATASET_NAME>|<DATASET_ID>]  [options]

//Options:
//-n (--name)           Delete only dataset description specified by name
```
*Description*

Removes description from a dataset. If ``--name`` option is provided, only selected description is deleted, otherwise all existing descriptions are removed.

*Example*
```bash
# Remove all descption files from a dataset, named "new_dataset"
$ ngb remove_description new_dataset

# Remove description with name "report" from a dataset, named "new_dataset"
$ ngb remove_description new_dataset --name report
```


### Generate URL for browsing selected files
```
ngb url [<DATASET_NAME>|<DATASET_ID>] [<FILE_IDS>|<FILE_NAMES>] [options]

//Options:
//-loc (--location) chr:startIndex-endIndex     Browse selected files on a specific location
//-loc (--location) chr                         Browse selected files on a specific chromosome
```
*Description*

Create an URL, that will open NGB browser with selected tracks, opened on an optionally specified position

*Example*
```bash
# Create URL for dataset with name 'data' and files with IDs 42, 45 and a file with name 'sample.vcf'
$ ngb url data 42 45 sample.vcf

# Create URL for dataset with ID '5' and a file with name 'sample.vcf'
# on a chromosome 1 on positions from 13476 to 23476
$ ngb url 5 sample.vcf -loc 1:13476-23476

# Create URL for dataset with name 'data' and a file with name 'sample.vcf'
# on a chromosome 1
$ ngb url data sample.vcf -loc 1
```

## Species commands
### Register species
```
ngb reg_spec|rs [<SPECIES_NAME>] [<SPECIES_VERSION>] [options]

//Options:
//-t (--table)          Print result as a human-readable table
//-j (--json)           Print result as a JSON string
```
*Description*

Registers a species. Two arguments have to be specified:
* Species name
* Species version

> **Note**: species version should be unique. During registration a species with already registered version a proper exception will be thrown.

*Example*
```bash
# Create new species with name "human" and version "hg19"
$ ngb reg_spec "human" "hg19"
```

### List species
```
ngb list_spec [options]

//Options:
//-t (--table)          Print result as a human-readable table
//-j (--json)           Print result as a JSON string
```
*Description*

List all species registered on NGB server.

*Example*
```bash
# List all species registered on NGB server
$ ngb list_spec
```

### Delete species
```
ngb del_spec|ds [<SPECIES_VESRSION>] [options]

//Options:
//-t (--table)          Print result as a human-readable table
//-j (--json)           Print result as a JSON string
```
*Description*

Deletes a specified species from NGB server. Species is be addressed by version.

*Example*
```bash
# Delete species with version "hg19"
$ ngb del_spec "hg19"
```

## Blast database commands
### Register database
```
ngb reg_blast_db|rbd [<NAME>] [<PATH>] [<TYPE>] [<SOURCE>]
```
*Description*

Registers a database. Four arguments have to be specified:
* Database name
* Database path
* Database type
* Database source

> **Note**: type should be "PROTEIN" or "NUCLEOTIDE". Source should be "NCBI" or "CUSTOM".

*Example*
```bash
# Create new database with name "Homo_sapiens", path "Homo_sapiens.GRCh38", type "NUCLEOTIDE" and "CUSTOM" source
$ ngb reg_blast_db "Homo_sapiens" "Homo_sapiens.GRCh38" "NUCLEOTIDE" "CUSTOM"
```

### List databases
```
ngb list_blast_db|lbd [options]

//Options:
//-dt (--db-type)       Show databases with specified type
//-dp (--db-path)       Show databases with specified path
//-t (--table)          Print result as a human-readable table
//-j (--json)           Print result as a JSON string
```
> **Note**: type should be "PROTEIN" or "NUCLEOTIDE".

*Description*

List all databases registered on NGB server.
One argument can be specified:
* Database type

*Example*
```bash
# List all "PROTEIN" databases registered on NGB server
$ ngb list_blast_db -dt "PROTEIN"
```

### Delete database
```
ngb del_blast_db|dbd [<ID>]
```
*Description*

Deletes a specified database from NGB server.

*Example*
```bash
# Delete database with id 2
$ ngb del_blast_db 2
```

## Heatmap commands
### Register heatmap
```
ngb reg_heatmap|rh [<PATH>] [options]
//Options:
//-n (--name)                   Heatmap name
//-pt (--pretty)                Heatmap pretty name
//-cap (--heatmap-cap)          Heatmap cell annotation path
//-cell-at (--heatmap-cell-at)  Heatmap cell annotation type [REFERENCE|GENE|DATASET|COORDINATE]
//-lap (--heatmap-lap)          Heatmap label annotation path
<<<<<<< HEAD
//-skip-row (--skip-row)        Number of last heatmap rows to skip
//-skip-col (--skip-col)          Number of last heatmap columns to skip
=======
//-row-at (--heatmap-row-at)    Heatmap row annotation type [REFERENCE|GENE|DATASET|COORDINATE]
//-col-at (--heatmap-col-at)    Heatmap column annotation type [REFERENCE|GENE|DATASET|COORDINATE]
>>>>>>> 1e1a6dc0
```
*Description*

Registers a heatmap. One argument has to be specified:
* Heatmap path

Heatmap suport navigation from annotation labels to specific locations. 
Type of annotation maybe specified during heatmap registration for cell, row and column labels. If annotation type is
not specified navigation isn't enabled for a heatmap. Four annotation types are supported:
- REFERENCE - labels match reference name
- GENE - labels match gene name: `KRAS` (navigate to gene in current reference) or `GRCh38:ROS1` (navigate to gene in `GRCh38` reference)
- DATASET - labels match dataset name
- COORDINATE - labels contain genomic coordinates, e.g. `chr1:234-1566` or `GRCh38:chr1:234-1566`

*Example*
```bash
# Create new heatmap with name "Heatmap", path "heatmap.csv"
$ ngb reg_heatmap "heatmap.csv" -n "Heatmap" -lap  "/opt/heatmap-labels.tsv" -row-at GENE

```

### List heatmaps
```
ngb list_heatmaps|lh
```

*Description*

List all heatmaps registered on NGB server.

*Example*
```bash
# List all heatmaps registered on NGB server
$ ngb list_heatmaps
```

### Delete heatmap
```
ngb del_heatmap|dh [<ID>]
```
*Description*

Deletes a specified heatmap from NGB server. One argument has to be specified:
* Heatmap id

*Example*
```bash
# Delete heatmap with id 1
$ ngb del_heatmap 1
```

### Update heatmap cell annotation
```
ngb upd_cell_annotation|uca [<ID>] [options]
//Options:
//-path          Heatmap cell annotation path
```
> **Note**: annotation will be deleted if "-path" option is absent.

*Description*

Updates heatmap cell annotation. One argument has to be specified:
* Heatmap id

*Example*
```bash
# Update cell annotation for heatmap id 1, annotation path "cell_annotation.csv"
$ ngb upd_cell_annotation 1 -path "cell_annotation.csv"
```

### Update heatmap label annotation
```
ngb upd_label_annotation|ula [<ID>] [options]
//Options:
//-path          Heatmap label annotation path
```
> **Note**: annotation will be deleted if "-path" option is absent.

*Description*

Updates heatmap label annotation. One argument has to be specified:
* Heatmap id

*Example*
```bash
# Update label annotation for heatmap id 1, annotation path "label_annotation.csv"
$ ngb upd_label_annotation 1 -path "label_annotation.csv"
```

### Update heatmap row tree
```
ngb upd_row_tree|urt [<ID>] [options]
//Options:
//-path          Heatmap row tree path
```
> **Note**: row tree will be deleted if "-path" option is absent.

*Description*

Updates heatmap row tree. One argument has to be specified:
* Heatmap id

*Example*
```bash
# Update row tree for heatmap id 1, row tree path "row_tree.csv"
$ ngb upd_row_tree 1 -path "row_tree.csv"
```

### Update heatmap column tree
```
ngb upd_column_tree|urt [<ID>] [options]
//Options:
//-path          Heatmap column tree path
```
> **Note**: column tree will be deleted if "-path" option is absent.

*Description*

Updates heatmap column tree. One argument has to be specified:
* Heatmap id

*Example*
```bash
# Update column tree for heatmap id 1, column tree path "column_tree.csv"
$ ngb upd_column_tree 1 -path "column_tree.csv"
```

## Utility commands
### Sort feature file
```
ngb sort [<ORIGINAL_FILE_PATH>] [<SORTED_FILE_PATH>] [options]

//Options:
//-m (--max_memory) [value] Specifies amount of memory in megabytes to use for sorting (default: 500). Since memory usage estimation is approximate, real memory usage may vary to some extend.
```
*Description*

Sorts given feature file. At least one argument should be specified:
* Path to a feature file to be sorted.
VCF, BED, GTF, GFF, GFF3 formats are supported. Uncompressed and BGZip-compressed files are supported.

Optional argument is:
* Target path to store a sorted feature file.
If this argument is not specified, sorted file will be stored in the same folder as the original one with the `.sorted.` suffix in the name.
Sorted file will be automatically BGZip-compressed, if a target file name contains `.gz` postfix. If target file is not specified, file compression is inherited from the original file.

*Example*
```bash
# Will sort given VCF file and place it in the same folder
# with original file ('/samples/sample.vcf.gz') with name: sample.sorted.vcf.gz
$ ngb sort /samples/sample.vcf.gz

# Will sort given GFF file and place sorted file to the specified path
# '/samples/sample-sorted.gff'
$ ngb sort /samples/sample.gff /samples/sample-sorted.gff

# Will sort given BED file, compress result and place sorted file
# to the specified path '/samples/sorted_sample.bed.gz'
$ ngb sort /samples/unsorted.bed /samples/sorted_sample.bed.gz
```

## Security commands
### Create user
```
ngb reg_user|ru <USER_NAME> [options]

//Options:
//-gr (--groups) <GROUP_ID>|<GROUP_NAME>[,<GROUP_ID>|<GROUP_NAME>...]    Add newly created user to the groups and assign roles, specified in this option. A comma-separated list can be specified
//-t (--table)                                                          Print result as a human-readable table
//-j (--json)                                                           Print result as a JSON string
```
*Description*

Registers a user with the specified <USER_NAME> in the NGB. Optionally, a comma-separated list of groups/roles can be specified using `-gr` option.
> For the correct command's behavior use list from only group/role ids or only names at once. Don't mix them.

Disregarding whether `-gr` is specified - default *ROLE_USER* will be always set.

*Example*
```bash
# Register user with a default `ROLE_USER` role assigned
$ ngb reg_user test_user@example.com

# Register user and assign to additional groups: "Developers" and "QA"
$ ngb reg_user test_user@example.com -gr Developers,QA
```

### Delete user
```
ngb del_user|du <USER_ID>|<USER_NAME> [options]

//Options:
//-t (--table)          Print result as a human-readable table
//-j (--json)           Print result as a JSON string
```
*Description*

Deletes a user, specified by a <USER_ID> or <USER_NAME> parameter. This will result in 401 "Access denied" for all subsequent requests from the deleted user.

*Example*
```bash
# Delete user 'test_user@example.com' from the NGB server
$ ngb del_user test_user@example.com
```

### Create user group
```
ngb reg_group|rgrp <GROUP_NAME> [options]

//Options:
//-u (--users) <USER_ID>|<USER_NAME>[,<USER_ID>|<USER_NAME>...]     Once a group is created, specified user(s) will be added to that group as members. A comma-separated list of user ids/names can be specified
//-t (--table)                                                      Print result as a human-readable table
//-j (--json)                                                       Print result as a JSON string
```

*Description*

Creates a new user group named, as specified by <GROUP_NAME> parameter. If `-u` option is specified - a list of user(s) will be added into the new group as members.
> For the correct command's behavior use list from only user ids or only names at once. Don't mix them.

*Example*
```bash
# Create a new empty group (users shall be added to the group further)
ngb reg_group Developers

# Create a new group with two members 'test_user@example.com', 'test_user2@example.com'
ngb reg_group Developers -u test_user@example.com,test_user2@example.com
```

### Delete user group
```
ngb del_group|dgrp <GROUP_ID>|<GROUP_NAME> [options]

//Options:
//-t (--table)          Print result as a human-readable table
//-j (--json)           Print result as a JSON string
```

*Description*

Deletes user group, specified by a <GROUP_ID>|<GROUP_NAME> parameter, from the NGB server. Members of the group won't be deleted, they will be just unassigned from the deleted group.

*Example*
```bash
# Delete a user group named 'Developers'
$ ngb del_group Developers
```

### Add user to an existing group
```
ngb add_group|agrp <GROUP_ID>|<GROUP_NAME> -u|--users <USER_ID>|<USER_NAME>[,<USER_ID>|<USER_NAME>...] [options]

//Options:
//-t (--table)          Print result as a human-readable table
//-j (--json)           Print result as a JSON string
```

*Description*

Adds a single user or a list of users to the group, specified by <GROUP_ID> or <GROUP_NAME> parameter. A comma-separated list of user ids or names can be specified.
> For the correct command's behavior use list from only user ids or only names at once. Don't mix them.

*Example*

```bash
# Add 'test_user@example.com' and 'test_user2@example.com' users as members of the 'Developers' group
$ ngb add_group Developers test_user@example.com,test_user2@example.com
```

### Set permissions on the object
```
ngb chmod {mod} [options]

//Arguments:
//{mod} - mandatory parameter, that contains two parts: [Permission][Action type]
//Permission:
//r - read permission
//w - write permission
//rw - both, read and write permissions
//Action type:
//`+` - to grant permission
//`-` - to deny permission
//`!` - to remove all already assigned permissions

//Options:
//-ds|--datasets <DATASET_NAME>[,<DATASET_NAME>...]
//-fl|--files <FILE_NAME>[,<FILE_NAME>...]
//-u|--users <USER_NAME>[,<USER_NAME>...]
//-gr|--groups <GROUP_NAME>[,<GROUP_NAME>...]
```
*Description*

Grants or denies permissions on the objects (files and datasets) for specific user(s), group(s), role(s). Comma-separated lists of file/dataset/user/group/role names can be specified.
> Note:
> - One of or both --datasets/--files shall be specified
> - One of or both --users/--groups shall be specified
> - Operation is NOT recursive, applied only to the specified --datasets/--files

*Example*
```bash
# Grant 'read' permission on the file 'gene_file' for the user 'test_user@example.com' and 'Developers' group:
$ ngb chmod r+ -fl gene_file -u test_user@example.com -gr Developers

# Remove assigned permissions on the dataset 'fruitfly_local' for the user 'test_user@example.com':
$ ngb chmod ! -ds fruitfly_local -u test_user@example.com

# Deny 'read' and 'write' permissions on the file 'gene_file' and dataset 'fruitfly_local' for the 'Developers' group:
$ ngb chmod rw- -fl gene_file -ds fruitfly_local -gr Developers
```<|MERGE_RESOLUTION|>--- conflicted
+++ resolved
@@ -718,13 +718,11 @@
 //-cap (--heatmap-cap)          Heatmap cell annotation path
 //-cell-at (--heatmap-cell-at)  Heatmap cell annotation type [REFERENCE|GENE|DATASET|COORDINATE]
 //-lap (--heatmap-lap)          Heatmap label annotation path
-<<<<<<< HEAD
 //-skip-row (--skip-row)        Number of last heatmap rows to skip
-//-skip-col (--skip-col)          Number of last heatmap columns to skip
-=======
+//-skip-col (--skip-col)        Number of last heatmap columns to skip
 //-row-at (--heatmap-row-at)    Heatmap row annotation type [REFERENCE|GENE|DATASET|COORDINATE]
 //-col-at (--heatmap-col-at)    Heatmap column annotation type [REFERENCE|GENE|DATASET|COORDINATE]
->>>>>>> 1e1a6dc0
+
 ```
 *Description*
 
