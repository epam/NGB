--- conflicted
+++ resolved
@@ -334,12 +334,8 @@
 
         final MotifSearchResult search = motifSearchManager.search(testRequest);
         Assert.assertEquals(0, search.getResult().size());
-<<<<<<< HEAD
         Assert.assertEquals(0, search.getPageSize().longValue());
         Assert.assertEquals(testStart + START_POSITION_1, search.getPosition().longValue());
-=======
-        Assert.assertEquals(testStart + 1, search.getPosition().longValue());
->>>>>>> d6cb4171
     }
 
     @Test
@@ -663,7 +659,36 @@
         Assert.assertFalse(search.getResult().isEmpty());
     }
 
-<<<<<<< HEAD
+    @Test(expected = Test.None.class)
+    @Transactional(propagation = Propagation.REQUIRES_NEW, rollbackFor = Exception.class)
+    public void shouldNotFailWithOutOfMemoryErrorWhenWeSearchShortestMotif() {
+        MotifSearchRequest att = MotifSearchRequest.builder()
+                .referenceId(testReference.getId())
+                .startPosition(1)
+                .chromosomeId(testChromosome.getId())
+                .motif("[acgtn]")
+                .searchType(MotifSearchType.WHOLE_GENOME)
+                .pageSize(PAGE_SIZE)
+                .strand(null)
+                .build();
+        motifSearchManager.search(att);
+    }
+
+    @Test(expected = IllegalArgumentException.class)
+    @Transactional(propagation = Propagation.REQUIRES_NEW, rollbackFor = Exception.class)
+    public void shouldFailWhenWeSearchShortestRegexMotif() {
+        MotifSearchRequest att = MotifSearchRequest.builder()
+                .referenceId(testReference.getId())
+                .startPosition(1)
+                .chromosomeId(testChromosome.getId())
+                .motif(".")
+                .searchType(MotifSearchType.WHOLE_GENOME)
+                .pageSize(PAGE_SIZE)
+                .strand(StrandSerializable.POSITIVE)
+                .build();
+        motifSearchManager.search(att);
+    }
+
 
     @Test
     @Transactional(propagation = Propagation.REQUIRES_NEW, rollbackFor = Exception.class)
@@ -723,35 +748,5 @@
                 .motif(MOTIF_CCAGCAGAAC)
                 .build();
         motifSearchManager.getPreviousMotif(att);
-=======
-    @Test(expected = Test.None.class)
-    @Transactional(propagation = Propagation.REQUIRES_NEW, rollbackFor = Exception.class)
-    public void shouldNotFailWithOutOfMemoryErrorWhenWeSearchShortestMotif() {
-        MotifSearchRequest att = MotifSearchRequest.builder()
-                .referenceId(testReference.getId())
-                .startPosition(1)
-                .chromosomeId(testChromosome.getId())
-                .motif("[acgtn]")
-                .searchType(MotifSearchType.WHOLE_GENOME)
-                .pageSize(PAGE_SIZE)
-                .strand(null)
-                .build();
-        motifSearchManager.search(att);
-    }
-
-    @Test(expected = IllegalArgumentException.class)
-    @Transactional(propagation = Propagation.REQUIRES_NEW, rollbackFor = Exception.class)
-    public void shouldFailWhenWeSearchShortestRegexMotif() {
-        MotifSearchRequest att = MotifSearchRequest.builder()
-                .referenceId(testReference.getId())
-                .startPosition(1)
-                .chromosomeId(testChromosome.getId())
-                .motif(".")
-                .searchType(MotifSearchType.WHOLE_GENOME)
-                .pageSize(PAGE_SIZE)
-                .strand(StrandSerializable.POSITIVE)
-                .build();
-        motifSearchManager.search(att);
->>>>>>> d6cb4171
     }
 }