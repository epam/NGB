/*
 * MIT License
 *
 * Copyright (c) 2016 EPAM Systems
 *
 * Permission is hereby granted, free of charge, to any person obtaining a copy
 * of this software and associated documentation files (the "Software"), to deal
 * in the Software without restriction, including without limitation the rights
 * to use, copy, modify, merge, publish, distribute, sublicense, and/or sell
 * copies of the Software, and to permit persons to whom the Software is
 * furnished to do so, subject to the following conditions:
 *
 * The above copyright notice and this permission notice shall be included in all
 * copies or substantial portions of the Software.
 *
 * THE SOFTWARE IS PROVIDED "AS IS", WITHOUT WARRANTY OF ANY KIND, EXPRESS OR
 * IMPLIED, INCLUDING BUT NOT LIMITED TO THE WARRANTIES OF MERCHANTABILITY,
 * FITNESS FOR A PARTICULAR PURPOSE AND NONINFRINGEMENT. IN NO EVENT SHALL THE
 * AUTHORS OR COPYRIGHT HOLDERS BE LIABLE FOR ANY CLAIM, DAMAGES OR OTHER
 * LIABILITY, WHETHER IN AN ACTION OF CONTRACT, TORT OR OTHERWISE, ARISING FROM,
 * OUT OF OR IN CONNECTION WITH THE SOFTWARE OR THE USE OR OTHER DEALINGS IN THE
 * SOFTWARE.
 */

package com.epam.catgenome.manager;

import java.io.IOException;
import java.util.ArrayList;
import java.util.Arrays;
import java.util.Collections;
import java.util.Comparator;
import java.util.HashMap;
import java.util.HashSet;
import java.util.List;
import java.util.Map;
import java.util.Set;
import java.util.UUID;
import java.util.concurrent.ThreadLocalRandom;

import com.epam.catgenome.entity.bed.BedFile;
import com.epam.catgenome.entity.gene.GeneFilterInfo;
import com.epam.catgenome.entity.index.GeneIndexEntry;
import com.epam.catgenome.manager.bed.BedManager;
import org.apache.commons.lang3.StringUtils;
import org.apache.commons.lang3.tuple.ImmutablePair;
import org.apache.commons.lang3.tuple.Pair;
import org.junit.Before;
import org.junit.Ignore;
import org.junit.Test;
import org.junit.runner.RunWith;
import org.slf4j.Logger;
import org.slf4j.LoggerFactory;
import org.springframework.beans.factory.annotation.Autowired;
import org.springframework.context.ApplicationContext;
import org.springframework.core.io.Resource;
import org.springframework.test.context.ContextConfiguration;
import org.springframework.test.context.junit4.SpringJUnit4ClassRunner;
import org.springframework.transaction.annotation.Propagation;
import org.springframework.transaction.annotation.Transactional;

import com.epam.catgenome.common.AbstractManagerTest;
import com.epam.catgenome.controller.vo.registration.FeatureIndexedFileRegistrationRequest;
import com.epam.catgenome.dao.index.FeatureIndexDao;
import com.epam.catgenome.dao.index.field.VcfIndexSortField;
import com.epam.catgenome.entity.AbstractFilterForm.OrderBy;
import com.epam.catgenome.entity.BiologicalDataItem;
import com.epam.catgenome.entity.gene.GeneFile;
import com.epam.catgenome.entity.gene.GeneFilterForm;
import com.epam.catgenome.entity.index.BookmarkIndexEntry;
import com.epam.catgenome.entity.index.FeatureIndexEntry;
import com.epam.catgenome.entity.index.FeatureType;
import com.epam.catgenome.entity.index.Group;
import com.epam.catgenome.entity.index.IndexSearchResult;
import com.epam.catgenome.entity.index.VcfIndexEntry;
import com.epam.catgenome.entity.project.Project;
import com.epam.catgenome.entity.project.ProjectItem;
import com.epam.catgenome.entity.reference.Bookmark;
import com.epam.catgenome.entity.reference.Chromosome;
import com.epam.catgenome.entity.reference.Reference;
import com.epam.catgenome.entity.vcf.InfoItem;
import com.epam.catgenome.entity.vcf.Pointer;
import com.epam.catgenome.entity.vcf.Variation;
import com.epam.catgenome.entity.vcf.VariationQuery;
import com.epam.catgenome.entity.vcf.VariationType;
import com.epam.catgenome.entity.vcf.VcfFile;
import com.epam.catgenome.entity.vcf.VcfFilterForm;
import com.epam.catgenome.entity.vcf.VcfFilterForm.FilterSection;
import com.epam.catgenome.entity.vcf.VcfFilterInfo;
import com.epam.catgenome.exception.FeatureIndexException;
import com.epam.catgenome.helper.EntityHelper;
import com.epam.catgenome.manager.gene.GffManager;
import com.epam.catgenome.manager.project.ProjectManager;
import com.epam.catgenome.manager.reference.BookmarkManager;
import com.epam.catgenome.manager.reference.ReferenceGenomeManager;
import com.epam.catgenome.manager.vcf.VcfManager;
import com.epam.catgenome.util.TestUtils;
import com.epam.catgenome.util.Utils;

import static java.util.stream.Collectors.toList;
import static org.junit.Assert.assertEquals;
import static org.junit.Assert.assertFalse;
import static org.junit.Assert.assertNotNull;
import static org.junit.Assert.assertTrue;

/**
 * Source:      FeatureIndexManagerTest
 * Created:     29.04.16, 17:11
 * Project:     CATGenome Browser
 * Make:        IntelliJ IDEA 14.1.4, JDK 1.8
 *
 * @author Mikhail Miroliubov
 */
@RunWith(SpringJUnit4ClassRunner.class)
@ContextConfiguration({"classpath:applicationContext-test.xml"})
public class FeatureIndexManagerTest extends AbstractManagerTest {
    private static final String CLASSPATH_TEMPLATES_FELIS_CATUS_VCF = "classpath:templates/Felis_catus.vcf";
    private static final String CLASSPATH_TEMPLATES_GENES_SORTED = "classpath:templates/genes_sorted.gtf";
    private static final String CLASSPATH_TEMPLATES_BED = "classpath:templates/example.bed";

    private static final int SVLEN_VALUE = -150;
    //public static final float QUAL_VALUE = -10.0F;
    private static final int CONST_42 = 42;
    private static final int TEST_WICKED_VCF_LENGTH = 248617560;
    private static final int PERFORMANCE_TEST_WARMING_COUNT = 20;
    private static final int PERFORMANCE_TEST_ATTEMPTS_COUNT = 20;
    private static final int PERFORMANCE_TEST_PAGE_SIZE = 20;
    private static final int INTERVAL1_START = 400_000;
    private static final int INTERVAL1_END = 500_000;
    private static final int INTERVAL2_START = 550_000;
    private static final int INTERVAL2_END = 650_000;
    private static final int INTERVAL3_START = 35470;
    private static final int INTERVAL3_END = 35490;
    private static final int BED_FEATURE_START = 127471197;
    private static final int BED_FEATURE_END = 127472363;
    private static final int TEST_CHROMOSOME_SIZE = 239107476;
    private static final String TEST_PROJECT_NAME = "testProject1";
    private static final String TEST_GENE_PREFIX = "ENS";
    private static final String TEST_GENE_NAME = "pglyrp4";
    private static final String TEST_GENE_AND_FILE_ID_QUERY = "geneId:ENS* AND fileId:%d";
    private static final String SVTYPE_FIELD = "SVTYPE";
    private static final String SVLEN_FIELD = "SVLEN";
    private static final List<Float> TEST_QUALITY_BOUNDS = Arrays.asList(0.5F, 1.0F);
    private static final long TEST_AMOUNT = 9L;
    private static final long TEST_PAGE_SIZE = 5L;
    private static final long TEST_AMOUNT_OF_MRNA = 10L;
    private static final long TEST_AMOUNT_OF_GENE = 9L;
    private static final long TEST_AMOUNT_POSITION = 3L;
    private static final int TEST_START_INDEX = 65000;
    private static final int TEST_END_INDEX = 200_000;
    private static final int DEFAULT_PAGE_SIZE = 10;
    public static final int SMALL_PAGE_SIZE = 8;
    public static final int LAST = 1;

    private Logger logger = LoggerFactory.getLogger(FeatureIndexManagerTest.class);

    @Autowired
    private VcfManager vcfManager;

    @Autowired
    private ReferenceGenomeManager referenceGenomeManager;

    @Autowired
    private GffManager gffManager;

    @Autowired
    private BedManager bedManager;

    @Autowired
    private ProjectManager projectManager;

    @Autowired
    private FeatureIndexManager featureIndexManager;

    @Autowired
    private FeatureIndexDao featureIndexDao;

    @Autowired
    private BookmarkManager bookmarkManager;

    @Autowired
    private FileManager fileManager;

    @Autowired
    private ApplicationContext context;

    private long referenceId;
    private Reference testReference;
    private Chromosome testChromosome;
    private VcfFile testVcf;
    private GeneFile testGeneFile;
    private BedFile testBedFile;
    private Project testProject;

    @Before
    public void setup() throws Exception {
        testChromosome = EntityHelper.createNewChromosome();
        testChromosome.setSize(TEST_CHROMOSOME_SIZE);
        testReference = EntityHelper.createNewReference(testChromosome, referenceGenomeManager.createReferenceId());

        referenceGenomeManager.create(testReference);
        referenceId = testReference.getId();

        Resource resource = context.getResource(CLASSPATH_TEMPLATES_GENES_SORTED);

        FeatureIndexedFileRegistrationRequest request = new FeatureIndexedFileRegistrationRequest();
        request.setReferenceId(referenceId);
        request.setPath(resource.getFile().getAbsolutePath());

        testGeneFile = gffManager.registerGeneFile(request);

        referenceGenomeManager.updateReferenceGeneFileId(testReference.getId(), testGeneFile.getId());

        Resource bedResource = context.getResource(CLASSPATH_TEMPLATES_BED);
        FeatureIndexedFileRegistrationRequest bedFileRequest = new FeatureIndexedFileRegistrationRequest();
        bedFileRequest.setReferenceId(referenceId);
        bedFileRequest.setPath(bedResource.getFile().getAbsolutePath());

        testBedFile = bedManager.registerBed(bedFileRequest);
        // TODO Ask about indexing bed with registration
        bedManager.reindexBedFile(testBedFile.getId());

        resource = context.getResource(CLASSPATH_TEMPLATES_FELIS_CATUS_VCF);

        request = new FeatureIndexedFileRegistrationRequest();
        request.setReferenceId(referenceId);
        request.setPath(resource.getFile().getAbsolutePath());

        testVcf = vcfManager.registerVcfFile(request);

        testProject = new Project();
        testProject.setName(TEST_PROJECT_NAME);
        testProject.setItems(
                Arrays.asList(new ProjectItem(new BiologicalDataItem(testVcf.getBioDataItemId())),
                        new ProjectItem(new BiologicalDataItem(testReference.getBioDataItemId()))));

        projectManager.create(testProject); // Index is created when vcf file is added
    }

    @Test
    @Transactional(propagation = Propagation.REQUIRES_NEW)
    public void testCreateFeatureIndex() throws Exception {
        assertFalse(featureIndexDao.searchFileIndexes(
                Collections.singletonList(testVcf), String.format(TEST_GENE_AND_FILE_ID_QUERY, testVcf.getId()), null)
                .getEntries().isEmpty());

        final VcfFilterForm vcfFilterForm = new VcfFilterForm();
        vcfFilterForm.setVcfFileIdsByProject(Collections.singletonMap(testProject.getId(),
                Collections.singletonList(testVcf.getId())));
        vcfFilterForm.setGenes(new FilterSection<>(Collections.singletonList(TEST_GENE_PREFIX), false));
        vcfFilterForm.setVariationTypes(new FilterSection<>(Arrays.asList(VariationType.MNP, VariationType.SNV),
                false));
        vcfFilterForm.setQuality(TEST_QUALITY_BOUNDS);

        final IndexSearchResult<VcfIndexEntry> entryList = featureIndexManager.filterVariations(vcfFilterForm,
                testProject.getId());
        assertFalse(entryList.getEntries().isEmpty());
        assertTrue(entryList.getEntries().stream().anyMatch(e -> e.getInfo() != null && (Boolean) e.getInfo()
                .get(FeatureIndexDao.FeatureIndexFields.IS_EXON.getFieldName())));

        vcfFilterForm.setChromosomeIds(Collections.singletonList(testChromosome.getId()));

        assertFalse(featureIndexManager.filterVariations(vcfFilterForm, testProject.getId()).getEntries().isEmpty());

        final double time1 = Utils.getSystemTimeMilliseconds();
        final List<Long> chromosomeIds = featureIndexDao.getChromosomeIdsWhereVariationsPresentFacet(
                Collections.singletonList(testVcf),
                String.format("geneId:ENS* AND fileId:%d AND variationType:snv", testVcf.getId()));
        final double time2 = Utils.getSystemTimeMilliseconds();
        logger.info("Get chromosomes by facets time: {} ms", time2 - time1);

        assertFalse(chromosomeIds.isEmpty());

        final List<Chromosome> chromosomes = featureIndexManager.filterChromosomes(vcfFilterForm, testProject.getId());
        assertFalse(chromosomes.isEmpty());

        // filter by additional fields
        final Map<String, Object> additionalFilters = new HashMap<>();
        additionalFilters.put(SVTYPE_FIELD, "DEL");
        //additionalFilters.put("SVLEN", SVLEN_VALUE);
        additionalFilters.put(SVLEN_FIELD, String.valueOf(SVLEN_VALUE));
        vcfFilterForm.setAdditionalFilters(additionalFilters);
        vcfFilterForm.setGenes(null);
        vcfFilterForm.setVariationTypes(null);
        vcfFilterForm.setInfoFields(Arrays.asList(SVTYPE_FIELD, SVLEN_FIELD));

        final IndexSearchResult<VcfIndexEntry> entryList2 =
                featureIndexManager.filterVariations(vcfFilterForm, testProject.getId());
        assertFalse(entryList2.getEntries().isEmpty());
        assertFalse(entryList2.getEntries().stream().anyMatch(e -> e.getInfo().isEmpty()));

        assertFalse(featureIndexManager.searchGenesInVcfFilesInProject(
                testProject.getId(), TEST_GENE_PREFIX, Collections.singletonList(testVcf.getId())).isEmpty());

        // search by gene name pglyrp4
        VcfFilterForm vcfFilterForm2 = new VcfFilterForm();
        vcfFilterForm2.setGenes(new FilterSection<>(Collections.singletonList(TEST_GENE_NAME)));
        final IndexSearchResult<VcfIndexEntry> entries = featureIndexManager.filterVariations(vcfFilterForm2,
                testProject.getId());
        assertFalse(entries.getEntries().isEmpty());

        final Set<String> genes = featureIndexManager.searchGenesInVcfFilesInProject(
                testProject.getId(), TEST_GENE_NAME, Collections.singletonList(testVcf.getId()));
        assertFalse(genes.isEmpty());

        vcfFilterForm2.setPageSize(1);
        int totalCount = featureIndexManager.getTotalPagesCount(vcfFilterForm2, testProject.getId());
        assertEquals(entries.getEntries().size(), totalCount);

        // search exons
        final VcfFilterForm vcfFilterForm3 = new VcfFilterForm();
        vcfFilterForm3.setExon(true);
        final IndexSearchResult<VcfIndexEntry> entryList3 =
                featureIndexManager.filterVariations(vcfFilterForm3, testProject.getId());
        assertFalse(entryList3.getEntries().isEmpty());
        assertTrue(entryList3.getEntries().stream().allMatch(e -> e.getInfo() != null && (Boolean) e.getInfo()
                .get(FeatureIndexDao.FeatureIndexFields.IS_EXON.getFieldName())));

        // check duplicates
        final IndexSearchResult<VcfIndexEntry> entryList4 =
                featureIndexManager.filterVariations(new VcfFilterForm(), testProject.getId());
        checkDuplicates(entryList4.getEntries());

        // test filter by position
        final VcfIndexEntry e = entryList4.getEntries().get(0);

        final VcfFilterForm filterForm = new VcfFilterForm();
        filterForm.setStartIndex(e.getStartIndex());
        filterForm.setEndIndex(e.getEndIndex());
        final IndexSearchResult<VcfIndexEntry> entryList5 =
                featureIndexManager.filterVariations(filterForm, testProject.getId());

        assertFalse(entryList5.getEntries().isEmpty());
        assertTrue(entryList5.getEntries().stream().allMatch(v -> v.getStartIndex() >= filterForm
                .getStartIndex() && v.getEndIndex() <= filterForm.getEndIndex()));
    }

    @Test
    @Transactional(propagation = Propagation.REQUIRES_NEW)
    public void testLoadAllFields() throws IOException {
        final VcfFilterForm filterForm = new VcfFilterForm();
        final VcfFilterInfo info = vcfManager.getFiltersInfo(Collections.singletonList(testVcf.getId()));
        filterForm.setInfoFields(info.getInfoItems().stream()
                .map(InfoItem::getName)
                .collect(toList()));

        final IndexSearchResult<VcfIndexEntry> entries = featureIndexManager.filterVariations(filterForm,
                                                                                        testProject.getId());
        assertFalse(entries.getEntries().isEmpty());
    }

    /**
     * Testes indexing a vcf file with populated gene information. Therefore this information should be read from
     * VCF, not from gff files
     * @throws Exception
     */
    @Ignore
    @Test
    @Transactional(propagation = Propagation.REQUIRES_NEW)
    public void testCreateFeatureIndex2() throws Exception {
        Chromosome chr14 = EntityHelper.createNewChromosome("chr14");
        chr14.setSize(TEST_CHROMOSOME_SIZE);
        Reference testHumanReference = EntityHelper.createNewReference(chr14,
                referenceGenomeManager.createReferenceId());

        referenceGenomeManager.create(testHumanReference);
        Long humanReferenceId = testHumanReference.getId();
        referenceGenomeManager.updateReferenceGeneFileId(testHumanReference.getId(), testGeneFile.getId());

        Resource resource = context.getResource("classpath:templates/sample_2-lumpy.vcf");
        FeatureIndexedFileRegistrationRequest request = new FeatureIndexedFileRegistrationRequest();
        request.setReferenceId(humanReferenceId);
        request.setPath(resource.getFile().getAbsolutePath());

        VcfFile vcfFile = vcfManager.registerVcfFile(request);

        Project project = new Project();
        project.setName(TEST_PROJECT_NAME + "1");
        project.setItems(Arrays.asList(new ProjectItem(
                new BiologicalDataItem(testHumanReference.getBioDataItemId())),
                new ProjectItem(new BiologicalDataItem(vcfFile.getBioDataItemId()))));

        projectManager.create(project); // Index is created when vcf file is added
        VcfFilterInfo info = featureIndexManager.loadVcfFilterInfoForProject(project.getId());

        VcfFilterForm vcfFilterForm = new VcfFilterForm();
        vcfFilterForm.setVcfFileIdsByProject(Collections.singletonMap(project.getId(),
                Collections.singletonList(vcfFile.getId())));
        vcfFilterForm.setVariationTypes(new FilterSection<>(Arrays.asList(VariationType.DEL,
                VariationType.SNV), false));

        String cipos95 = "CIPOS95";
        vcfFilterForm.setInfoFields(info.getInfoItems().stream().map(InfoItem::getName).collect(toList()));
        vcfFilterForm.setAdditionalFilters(Collections.singletonMap(cipos95, Arrays.asList(CONST_42, CONST_42)));
        vcfFilterForm.setVcfFileIdsByProject(Collections.singletonMap(project.getId(),
                Collections.singletonList(vcfFile.getId())));

        IndexSearchResult<VcfIndexEntry> entryList2 = featureIndexManager.filterVariations(vcfFilterForm);
        assertFalse(entryList2.getEntries().isEmpty());
        assertTrue(entryList2.getEntries().stream().anyMatch(e -> e.getInfo().containsKey(cipos95)));
        assertTrue(entryList2.getEntries().stream().filter(e -> e.getInfo().containsKey(cipos95)).allMatch(e -> {
            String cipos = (String) e.getInfo().get(cipos95);
            return cipos.startsWith("[") && cipos.endsWith("]");
        }));

        // check info properly loaded
        for (VcfIndexEntry e : entryList2.getEntries()) {
            VariationQuery query = new VariationQuery();
            query.setId(e.getFeatureFileId());
            query.setProjectId(project.getId());
            query.setChromosomeId(e.getChromosome().getId());
            query.setPosition(e.getStartIndex());
            Variation variation = vcfManager.loadVariation(query);
            assertNotNull(variation);

//            for (Map.Entry<String, Variation.InfoField> i : variation.getInfo().entrySet()) {
//                if (i.getValue().getValue() != null) {
//                    Assert.assertTrue(String.format("%s expected, %s found", i.getValue().getValue(),
//                            e.getInfo().get(i.getKey())),
//                            i.getValue().getValue().toString().equalsIgnoreCase(
//                                    e.getInfo().get(i.getKey()).toString()));
//                } else {
//                    Assert.assertEquals(i.getValue().getValue(), e.getInfo().get(i.getKey()));
//                }
//            }
        }

        // flrt2

        vcfFilterForm.setVcfFileIdsByProject(Collections.singletonMap(project.getId(),
                Collections.singletonList(vcfFile.getId())));
        IndexSearchResult<VcfIndexEntry> entryList21 = featureIndexManager.filterVariations(vcfFilterForm);

        assertFalse(entryList21.getEntries().isEmpty());
        assertEquals(entryList21.getEntries().size(), entryList2.getEntries().size());
        assertEquals(entryList21.getEntries().get(0).getGene(), entryList2.getEntries().get(0).getGene());

        // empty filter test
        VcfFilterForm emptyForm = new VcfFilterForm();
        emptyForm.setVcfFileIdsByProject(Collections.singletonMap(project.getId(),
                Collections.singletonList(vcfFile.getId())));
        entryList2 = featureIndexManager.filterVariations(emptyForm);
        assertFalse(entryList2.getEntries().isEmpty());
        checkDuplicates(entryList2.getEntries());
    }

    @Test
    @Transactional(propagation = Propagation.REQUIRES_NEW)
    public void testIndexUpdateOnProjectOperations() throws Exception {
        final Resource gffResource = context.getResource(CLASSPATH_TEMPLATES_GENES_SORTED);

        final FeatureIndexedFileRegistrationRequest request1 = new FeatureIndexedFileRegistrationRequest();
        request1.setReferenceId(referenceId);
        request1.setPath(gffResource.getFile().getAbsolutePath());
        request1.setName("testGeneFile");

        final GeneFile geneFile = gffManager.registerGeneFile(request1);
        assertNotNull(geneFile);
        assertNotNull(geneFile.getId());

        referenceGenomeManager.updateReferenceGeneFileId(testReference.getId(), geneFile.getId());

        final Resource vcfResource = context.getResource(CLASSPATH_TEMPLATES_FELIS_CATUS_VCF);

        final FeatureIndexedFileRegistrationRequest request2 = new FeatureIndexedFileRegistrationRequest();
        request2.setReferenceId(referenceId);
        request2.setPath(vcfResource.getFile().getAbsolutePath());
        request2.setName("testVcf");

        final VcfFile vcfFile = vcfManager.registerVcfFile(request2);

        final Project project1 = new Project();
        project1.setName(TEST_PROJECT_NAME + 1);
        project1.setItems(Arrays.asList(new ProjectItem(new BiologicalDataItem(vcfFile.getBioDataItemId())),
                new ProjectItem(new BiologicalDataItem(geneFile.getBioDataItemId())),
                new ProjectItem(new BiologicalDataItem(testReference.getBioDataItemId()))));

        projectManager.create(project1); // Index is created when vcf file is added

        final VcfFilterForm vcfFilterForm = new VcfFilterForm();
        vcfFilterForm.setVcfFileIdsByProject(
                Collections.singletonMap(project1.getId(), Collections.singletonList(vcfFile.getId())));
        vcfFilterForm.setChromosomeIds(Collections.singletonList(testChromosome.getId()));
        vcfFilterForm.setGenes(new FilterSection<>(Collections.singletonList(TEST_GENE_PREFIX), false));
        vcfFilterForm.setVariationTypes(new FilterSection<>(Arrays.asList(VariationType.MNP, VariationType.SNV),
                false));

        final IndexSearchResult<VcfIndexEntry> entryList1 = featureIndexManager.filterVariations(vcfFilterForm,
                                                                                          project1.getId());
        assertFalse(entryList1.getEntries().isEmpty());

        // try to add an vcf item
        final FeatureIndexedFileRegistrationRequest request3 = new FeatureIndexedFileRegistrationRequest();
        request3.setReferenceId(referenceId);
        request3.setPath(vcfResource.getFile().getAbsolutePath());
        request3.setName(vcfResource.getFilename() + "2");
        final VcfFile vcfFile2 = vcfManager.registerVcfFile(request3);

        final Project project2 = projectManager.addProjectItem(project1.getId(), vcfFile2.getBioDataItemId());

        final IndexSearchResult<VcfIndexEntry> entryList2 =
                featureIndexManager.filterVariations(vcfFilterForm, project2.getId());
        assertFalse(entryList2.getEntries().isEmpty());
        assertTrue(entryList2.getEntries().stream().allMatch(e -> e.getFeatureFileId().equals(vcfFile.getId())));


        final VcfFilterForm vcfFilterForm2 = new VcfFilterForm();
        vcfFilterForm2.setVcfFileIdsByProject(
                Collections.singletonMap(project2.getId(), Collections.singletonList(vcfFile2.getId())));
        vcfFilterForm2.setChromosomeIds(Collections.singletonList(testChromosome.getId()));
        vcfFilterForm2.setGenes(new FilterSection<>(Collections.singletonList(TEST_GENE_PREFIX), false));
        vcfFilterForm2.setVariationTypes(new FilterSection<>(Arrays.asList(VariationType.MNP, VariationType.SNV),
                false));

        final IndexSearchResult<VcfIndexEntry> entryList3 = featureIndexManager.filterVariations(vcfFilterForm2,
                                                                                           project2.getId());
        assertFalse(entryList3.getEntries().isEmpty());
        assertEquals(entryList2.getEntries().size(), entryList3.getEntries().size());
        assertTrue(entryList3.getEntries().stream()
                .allMatch(e -> e.getFeatureFileId().equals(vcfFile2.getId())));

        // test no vcfFileIds
        vcfFilterForm2.setVcfFileIdsByProject(null);
        final IndexSearchResult<VcfIndexEntry> entryList4 =
                featureIndexManager.filterVariations(vcfFilterForm2, project2.getId());
        assertFalse(entryList4.getEntries().isEmpty());
        assertEquals(entryList4.getEntries().size(), entryList2.getEntries().size() * 2);

        // test with multiple vcfFileIds
        vcfFilterForm2.setVcfFileIdsByProject(
                Collections.singletonMap(project2.getId(), Arrays.asList(vcfFile.getId(), vcfFile2.getId())));
        final IndexSearchResult<VcfIndexEntry> entryList5 =
                featureIndexManager.filterVariations(vcfFilterForm2, project2.getId());
        assertFalse(entryList5.getEntries().isEmpty());
        assertEquals(entryList5.getEntries().size(), entryList2.getEntries().size() * 2);

        // try to remove a vcf item by save - should be not indexed
        project2.setItems(project2.getItems().stream()
                .filter(i -> !(i.getBioDataItem() instanceof VcfFile) || !((VcfFile) i.getBioDataItem()).getId().equals(
                        vcfFile2.getId()))
                .collect(toList()));

        final Project project3 = projectManager.create(project2);

        vcfFilterForm2.setVcfFileIdsByProject(Collections.singletonMap(project3.getId(),
                Collections.singletonList(vcfFile2.getId())));
        final IndexSearchResult<VcfIndexEntry> entryList6 =
                featureIndexManager.filterVariations(vcfFilterForm2, project3.getId());
        assertTrue(entryList6.getEntries().isEmpty());

        // try to remove gene file
        project3.setItems(project3.getItems().stream()
                .filter(i -> !(i.getBioDataItem() instanceof GeneFile))
                .collect(toList()));

        final Project project4 = projectManager.create(project3);

        vcfFilterForm.setGenes(null);
        final IndexSearchResult<VcfIndexEntry> entryList7 =
                featureIndexManager.filterVariations(vcfFilterForm, project4.getId());
        assertFalse(entryList7.getEntries().isEmpty());

        // add multiple files
        project4.getItems().clear();
        projectManager.create(project4);
        final Project loadedProject = projectManager.load(project4.getId());
        assertTrue(loadedProject.getItems().isEmpty());
        final IndexSearchResult<VcfIndexEntry> entryList8 =
                featureIndexManager.filterVariations(new VcfFilterForm(), project4.getId());
        assertTrue(entryList8.getEntries().isEmpty());

        project4.setItems(Arrays.asList(new ProjectItem(new BiologicalDataItem(vcfFile.getBioDataItemId())),
                new ProjectItem(new BiologicalDataItem(vcfFile2.getBioDataItemId())),
                new ProjectItem(new BiologicalDataItem(testReference.getBioDataItemId()))));
        projectManager.create(project4);

        final IndexSearchResult<VcfIndexEntry> entryList9 =
                featureIndexManager.filterVariations(new VcfFilterForm(), project4.getId());
        assertTrue(entryList9.getEntries().stream()
                .anyMatch(e -> e.getFeatureFileId().equals(vcfFile.getId())));
        assertTrue(entryList9.getEntries().stream()
                .anyMatch(e -> e.getFeatureFileId().equals(vcfFile2.getId())));
    }

    @Test
    @Transactional(propagation = Propagation.REQUIRES_NEW)
    public void testLoadVcfFilterInfoForProject() throws IOException {
        final VcfFilterInfo filterInfo = featureIndexManager.loadVcfFilterInfoForProject(testProject.getId());
        assertFalse(filterInfo.getAvailableFilters().isEmpty());
        assertFalse(filterInfo.getInfoItems().isEmpty());
    }

    @Test
    @Transactional(propagation = Propagation.REQUIRES_NEW)
    public void testCreateGeneIndex() throws IOException {
        final IndexSearchResult<FeatureIndexEntry> searchResult1 =
                featureIndexManager.searchFeaturesInProject("", testProject.getId());
        assertTrue(searchResult1.getEntries().isEmpty());

        final IndexSearchResult<FeatureIndexEntry> searchResult2 =
                featureIndexManager.searchFeaturesInProject("ens", testProject.getId());
        assertFalse(searchResult2.getEntries().isEmpty());
        assertTrue(searchResult2.getEntries().size() <= 10);
        assertTrue(searchResult2.isExceedsLimit());

        // ensfcag00000031547 and ccdc115
        final IndexSearchResult<FeatureIndexEntry> searchResult3 =
                featureIndexManager.searchFeaturesInProject("ensfcag00000031547", testProject.getId());
        assertEquals(searchResult3.getEntries().size(), 1);

        final IndexSearchResult<FeatureIndexEntry> searchResult4 =
                featureIndexManager.searchFeaturesInProject("ccdc115", testProject.getId());
        assertEquals(searchResult4.getEntries().size(), 2);
    }

    @Test
    @Transactional(propagation = Propagation.REQUIRES_NEW)
    public void testIntervalQuery() throws IOException {
        final Resource resource = context.getResource(CLASSPATH_TEMPLATES_GENES_SORTED);

        final FeatureIndexedFileRegistrationRequest request = new FeatureIndexedFileRegistrationRequest();
        request.setReferenceId(referenceId);
        request.setName("GENES_SORTED_INT");
        request.setPath(resource.getFile().getAbsolutePath());

        final GeneFile geneFile = gffManager.registerGeneFile(request);
        assertNotNull(geneFile);
        assertNotNull(geneFile.getId());

        referenceGenomeManager.updateReferenceGeneFileId(testReference.getId(), geneFile.getId());

        final Project project = new Project();
        project.setName(TEST_PROJECT_NAME + "_INT");

        project.setItems(Arrays.asList(new ProjectItem(new BiologicalDataItem(testReference.getBioDataItemId())),
                new ProjectItem(new BiologicalDataItem(geneFile.getBioDataItemId()))));
        projectManager.create(project);

        final IndexSearchResult<FeatureIndexEntry> result1 = featureIndexDao.searchFeaturesInInterval(
                Collections.singletonList(geneFile), INTERVAL1_START, INTERVAL1_END, testChromosome);

        assertEquals(3, result1.getEntries().size());

        final IndexSearchResult<FeatureIndexEntry> result2 = featureIndexDao.searchFeaturesInInterval(
                Collections.singletonList(geneFile), INTERVAL2_START, INTERVAL2_END, testChromosome);
        assertEquals(0, result2.getEntries().size());

        final IndexSearchResult<FeatureIndexEntry> result3 = featureIndexDao.searchFeaturesInInterval(
                Collections.singletonList(geneFile), INTERVAL3_START, INTERVAL3_END, testChromosome);
        assertEquals(3, result3.getEntries().size());
    }

    @Test
    @Transactional(propagation = Propagation.REQUIRES_NEW)
    public void testCreateUnmappedGeneIndex() throws IOException {
        final Chromosome chr1 = EntityHelper.createNewChromosome("chr1");
        chr1.setSize(TEST_CHROMOSOME_SIZE);
        final Reference testHumanReference = EntityHelper.createNewReference(chr1,
                referenceGenomeManager.createReferenceId());

        referenceGenomeManager.create(testHumanReference);
        final Long humanReferenceId = testHumanReference.getId();

        final Resource resource = context.getResource("classpath:templates/mrna.sorted.chunk.gtf");

        final FeatureIndexedFileRegistrationRequest request = new FeatureIndexedFileRegistrationRequest();
        request.setReferenceId(humanReferenceId);
        request.setPath(resource.getFile().getAbsolutePath());

        final GeneFile geneFile = gffManager.registerGeneFile(request);
        assertNotNull(geneFile);
        assertNotNull(geneFile.getId());

        final Project project = new Project();
        project.setName(TEST_PROJECT_NAME + 1);

        project.setItems(Arrays.asList(
                new ProjectItem(new BiologicalDataItem(geneFile.getBioDataItemId())),
                new ProjectItem(new BiologicalDataItem(testHumanReference.getBioDataItemId()))));
        projectManager.create(project);

        final List<FeatureIndexEntry> entryList1 =
                featureIndexManager.searchFeaturesInProject("", project.getId()).getEntries();
        assertTrue(entryList1.isEmpty());

        final List<FeatureIndexEntry> entryList2 =
                featureIndexManager.searchFeaturesInProject("AM992871", project.getId()).getEntries();
        assertTrue(entryList2.isEmpty()); // we don't search for exons
    }

    @Test
    @Transactional(propagation = Propagation.REQUIRES_NEW)
    public void testBookmarkSearch() throws IOException {
        final Bookmark bookmark = new Bookmark();
        bookmark.setChromosome(testChromosome);
        bookmark.setStartIndex(1);
        bookmark.setEndIndex(testChromosome.getSize());
        bookmark.setName("testBookmark");

        bookmarkManager.create(bookmark);
        final Bookmark loadedBookmark = bookmarkManager.load(bookmark.getId());
        assertNotNull(loadedBookmark);

        final IndexSearchResult<FeatureIndexEntry> result = featureIndexManager.searchFeaturesInProject(
                bookmark.getName(), testProject.getId());
        assertFalse(result.getEntries().isEmpty());
        assertEquals(result.getEntries().get(0).getFeatureType(), FeatureType.BOOKMARK);
        assertNotNull(((BookmarkIndexEntry) result.getEntries().get(0)).getBookmark());
        assertEquals(result.getEntries().size(), result.getTotalResultsCount());
    }

    @Test
    @Transactional(propagation = Propagation.REQUIRES_NEW)
    public void testWickedVcfIndex() throws IOException {
        final Chromosome chr1 = EntityHelper.createNewChromosome("chr21");
        chr1.setSize(TEST_WICKED_VCF_LENGTH);
        final Chromosome chr2 = EntityHelper.createNewChromosome("chr22");
        chr2.setSize(TEST_WICKED_VCF_LENGTH);
        final Reference testHumanReference = EntityHelper.createNewReference(Arrays.asList(chr1, chr2),
                referenceGenomeManager.createReferenceId());
        referenceGenomeManager.create(testHumanReference);
        final Long humanReferenceId = testHumanReference.getId();

        final Project project = new Project();
        project.setName(TEST_PROJECT_NAME + 1);
        project.setItems(Collections.singletonList(
                new ProjectItem(new BiologicalDataItem(testHumanReference.getBioDataItemId()))));

        projectManager.create(project);

        final Resource resource1 =
                context.getResource("classpath:templates/Homo_sapiens.GRCh38.83.sorted.chr21-22.gtf");
        final FeatureIndexedFileRegistrationRequest geneRequest = new FeatureIndexedFileRegistrationRequest();
        geneRequest.setPath(resource1.getFile().getAbsolutePath());
        geneRequest.setReferenceId(humanReferenceId);

        final GeneFile geneFile = gffManager.registerGeneFile(geneRequest);
        referenceGenomeManager.updateReferenceGeneFileId(humanReferenceId, geneFile.getId());

        final Resource resource2 = context.getResource("classpath:templates/Dream.set3.VarDict.SV.vcf");

        final FeatureIndexedFileRegistrationRequest request = new FeatureIndexedFileRegistrationRequest();
        request.setReferenceId(humanReferenceId);
        request.setPath(resource2.getFile().getAbsolutePath());

        final VcfFile vcfFile = vcfManager.registerVcfFile(request);
        assertNotNull(vcfFile);
        assertNotNull(vcfFile.getId());

        project.setItems(Arrays.asList(new ProjectItem(geneFile), new ProjectItem(vcfFile)));

        projectManager.create(project);

        final IndexSearchResult<VcfIndexEntry> entries = featureIndexManager.filterVariations(new VcfFilterForm(),
                                                                                        project.getId());
        assertFalse(entries.getEntries().isEmpty());

        final long varGenesCount = entries.getEntries().stream()
                .filter(e -> StringUtils.isNotBlank(e.getGene()))
                .count();
        assertTrue(varGenesCount > 0);
        /*entries.stream().filter(e -> StringUtils.isNotBlank(e.getGene())).forEach(e -> logger.info("{} - {}, {}", e
                .getStartIndex(), e.getEndIndex(), e.getGeneIds()));*/

        // check chromosome filter
        int chr21EntrySize = checkChromosomeFilterAndGetEntrySize(project, chr1.getId());
        int chr22EntrySize = checkChromosomeFilterAndGetEntrySize(project, chr2.getId());
        int chr2122EntrySize = checkChromosomeFilterAndGetEntrySize(project, chr1.getId(), chr2.getId());

        assertEquals(chr21EntrySize + chr22EntrySize, chr2122EntrySize);
    }

    private int checkChromosomeFilterAndGetEntrySize(final Project project, final Long... chrIds) throws IOException {
        final VcfFilterForm chrForm = new VcfFilterForm();
        chrForm.setChromosomeIds(Arrays.asList(chrIds));
        final IndexSearchResult<VcfIndexEntry> chrEntries =
                featureIndexManager.filterVariations(chrForm, project.getId());

        assertFalse(chrEntries.getEntries().isEmpty());

        for (final Long chrId : chrIds) {
            if (chrIds.length > 1) {
                assertTrue(chrEntries.getEntries().stream().anyMatch(e -> e.getChromosome().getId().equals(chrId)));
            } else {
                assertTrue(chrEntries.getEntries().stream().allMatch(e -> e.getChromosome().getId().equals(chrId)));
            }
        }

        return chrEntries.getEntries().size();
    }

    @Test
    @Transactional(propagation = Propagation.REQUIRES_NEW)
    public void testSearchIndexForFile() throws IOException, FeatureIndexException {
        final List<FeatureIndexEntry> entryList = featureIndexDao.searchFileIndexes(Collections.singletonList(testVcf),
                String.format(TEST_GENE_AND_FILE_ID_QUERY, testVcf.getId()), null).getEntries();
        assertFalse(entryList.isEmpty());

        final VcfFilterForm vcfFilterForm1 = getSimpleVcfFilter();
        vcfFilterForm1.setGenes(new FilterSection<>(Collections.singletonList(TEST_GENE_PREFIX), false));
        vcfFilterForm1.setVariationTypes(new FilterSection<>(Arrays.asList(VariationType.MNP, VariationType.SNV),
                false));

        //vcfFilterForm.setQuality(Collections.singletonList(QUAL_VALUE));
        final IndexSearchResult<VcfIndexEntry> result1 = featureIndexManager.filterVariations(vcfFilterForm1);
        assertFalse(result1.getEntries().isEmpty());
        assertTrue(result1.getEntries().stream().anyMatch(e -> e.getInfo() != null && (Boolean) e.getInfo()
                .get(FeatureIndexDao.FeatureIndexFields.IS_EXON.getFieldName())));

        vcfFilterForm1.setChromosomeIds(Collections.singletonList(testChromosome.getId()));
        final IndexSearchResult<VcfIndexEntry> result2 = featureIndexManager.filterVariations(vcfFilterForm1);
        assertFalse(result2.getEntries().isEmpty());

        final double time1 = Utils.getSystemTimeMilliseconds();
        final List<Long> chromosomeIds = featureIndexDao.getChromosomeIdsWhereVariationsPresentFacet(
                Collections.singletonList(testVcf),
                String.format("geneId:ENS* AND fileId:%d AND variationType:snv", testVcf.getId()));
        final double time2 = Utils.getSystemTimeMilliseconds();
        logger.info("Get chromosomes by facets time: {} ms", time2 - time1);

        assertFalse(chromosomeIds.isEmpty());

        final List<Chromosome> chromosomes = featureIndexManager.filterChromosomes(vcfFilterForm1);
        assertFalse(chromosomes.isEmpty());

        // filter by additional fields
        final Map<String, Object> additionalFilters = new HashMap<>();
        additionalFilters.put(SVTYPE_FIELD, "del");
        additionalFilters.put(SVLEN_FIELD, String.valueOf(SVLEN_VALUE));
        vcfFilterForm1.setAdditionalFilters(additionalFilters);
        vcfFilterForm1.setGenes(null);
        vcfFilterForm1.setVariationTypes(null);
        vcfFilterForm1.setInfoFields(Arrays.asList(SVTYPE_FIELD, SVLEN_FIELD));

        final IndexSearchResult<VcfIndexEntry> result3 = featureIndexManager.filterVariations(vcfFilterForm1);
        assertFalse(result3.getEntries().isEmpty());
        assertFalse(result3.getEntries().stream().anyMatch(e -> e.getInfo().isEmpty()));

        final Set<String> genes1 = featureIndexManager.searchGenesInVcfFiles(
                TEST_GENE_PREFIX, Collections.singletonList(testVcf.getId()));
        assertFalse(genes1.isEmpty());

        // search by gene name pglyrp4
        final VcfFilterForm vcfFilterForm2 = getSimpleVcfFilter();
        vcfFilterForm2.setGenes(new FilterSection<>(Collections.singletonList(TEST_GENE_NAME)));
        final IndexSearchResult<VcfIndexEntry> entries = featureIndexManager.filterVariations(vcfFilterForm2);
        assertFalse(entries.getEntries().isEmpty());

        final Set<String> genes2 = featureIndexManager.searchGenesInVcfFiles(
                TEST_GENE_NAME, Collections.singletonList(testVcf.getId()));
        assertFalse(genes2.isEmpty());

        vcfFilterForm2.setPageSize(1);
        final int totalCount = featureIndexManager.getTotalPagesCount(vcfFilterForm2);
        assertEquals(entries.getEntries().size(), totalCount);

        // search exons
        final VcfFilterForm vcfFilterForm3 = getSimpleVcfFilter();
        vcfFilterForm3.setExon(true);

        final IndexSearchResult<VcfIndexEntry> result4 = featureIndexManager.filterVariations(vcfFilterForm3);
        assertFalse(result4.getEntries().isEmpty());
        assertTrue(result4.getEntries().stream().allMatch(e -> e.getInfo() != null && (Boolean) e.getInfo()
                .get(FeatureIndexDao.FeatureIndexFields.IS_EXON.getFieldName())));

        // check duplicates
        final VcfFilterForm vcfFilterForm4 = getSimpleVcfFilter();

        final IndexSearchResult<VcfIndexEntry> result5 = featureIndexManager.filterVariations(vcfFilterForm4);
        checkDuplicates(result5.getEntries());
    }

    private VcfFilterForm getSimpleVcfFilter() {
        final VcfFilterForm vcfFilterForm = new VcfFilterForm();
        vcfFilterForm.setVcfFileIdsByProject(Collections.singletonMap(testProject.getId(),
                Collections.singletonList(testVcf.getId())));
        return vcfFilterForm;
    }

    @Test
    @Transactional(propagation = Propagation.REQUIRES_NEW)
    public void testGeneIndexForFile() throws IOException {
        final IndexSearchResult<FeatureIndexEntry> searchResult1 =
                featureIndexDao.searchFeatures("", testGeneFile, null);
        assertTrue(searchResult1.getEntries().isEmpty());

        final IndexSearchResult<FeatureIndexEntry> searchResult2 =
                featureIndexDao.searchFeatures(TEST_GENE_PREFIX.toLowerCase(), testGeneFile, 10);
        assertFalse(searchResult2.getEntries().isEmpty());
        assertTrue(searchResult2.getEntries().size() <= 10);
        assertTrue(searchResult2.isExceedsLimit());

        // ensfcag00000031547 and ccdc115
        final IndexSearchResult<FeatureIndexEntry> searchResult3 =
                featureIndexDao.searchFeatures("ensfcag00000031547", testGeneFile, null);
        assertEquals(searchResult3.getEntries().size(), 1);

        final IndexSearchResult<FeatureIndexEntry> searchResult4 =
                featureIndexDao.searchFeatures("ccdc115", testGeneFile, null);
        assertEquals(searchResult4.getEntries().size(), 2);
    }

    @Test
    @Transactional(propagation = Propagation.REQUIRES_NEW)
    public void testBedIndexForFile() throws IOException {
        final IndexSearchResult<FeatureIndexEntry> searchResult1 =
                featureIndexDao.searchFeatures("", testBedFile, null);
        assertTrue(searchResult1.getEntries().isEmpty());

        final IndexSearchResult<FeatureIndexEntry> searchResult2 =
                featureIndexDao.searchFeatures("Pos1", testBedFile, null);
        final List<FeatureIndexEntry> entries = searchResult2.getEntries();
        assertEquals(1, entries.size());
        assertEquals("pos1", entries.get(0).getFeatureName());
        assertEquals("A1", entries.get(0).getChromosome().getName());
        // The BED format uses a first-base-is-zero convention,  Tribble features use 1 => add 1.
        assertEquals(BED_FEATURE_START, (int) entries.get(0).getStartIndex());
        assertEquals(BED_FEATURE_END, (int) entries.get(0).getEndIndex());
    }

    @Test
    @Transactional(propagation = Propagation.REQUIRES_NEW)
    public void testReindexVcf() throws FeatureIndexException, IOException {
        final Resource resource = context.getResource(CLASSPATH_TEMPLATES_FELIS_CATUS_VCF);

        final FeatureIndexedFileRegistrationRequest request = new FeatureIndexedFileRegistrationRequest();
        request.setReferenceId(referenceId);
        request.setPath(resource.getFile().getAbsolutePath());
        request.setName(UUID.randomUUID().toString());

        final VcfFile vcfFile = vcfManager.registerVcfFile(request);

        final VcfFilterForm vcfFilterForm = new VcfFilterForm();
        vcfFilterForm.setVcfFileIdsByProject(Collections.singletonMap(testProject.getId(),
                Collections.singletonList(vcfFile.getId())));
        vcfFilterForm.setGenes(new FilterSection<>(Collections.singletonList(TEST_GENE_PREFIX), false));
        vcfFilterForm.setVariationTypes(new FilterSection<>(Arrays.asList(VariationType.MNP, VariationType.SNV),
                false));
        final IndexSearchResult<VcfIndexEntry> entryList1 = featureIndexManager.filterVariations(vcfFilterForm);
        assertFalse(entryList1.getEntries().isEmpty());

        fileManager.deleteFileFeatureIndex(vcfFile);

        assertTrue(featureIndexManager.filterVariations(vcfFilterForm).getEntries().isEmpty());

        vcfManager.reindexVcfFile(vcfFile.getId(), false);
        final IndexSearchResult<VcfIndexEntry> entryList2 = featureIndexManager.filterVariations(vcfFilterForm);
        assertFalse(entryList2.getEntries().isEmpty());
    }

    @Test
    @Transactional(propagation = Propagation.REQUIRES_NEW)
    public void testReindexGene() throws IOException {
        final FeatureIndexedFileRegistrationRequest geneRequest = new FeatureIndexedFileRegistrationRequest();
        final Resource resource = context.getResource(CLASSPATH_TEMPLATES_GENES_SORTED);
        geneRequest.setReferenceId(referenceId);
        geneRequest.setPath(resource.getFile().getAbsolutePath());
        geneRequest.setName(UUID.randomUUID().toString());

        final GeneFile geneFile = gffManager.registerGeneFile(geneRequest);

        final IndexSearchResult<FeatureIndexEntry> searchResult1 =
                featureIndexDao.searchFeatures(TEST_GENE_PREFIX.toLowerCase(), geneFile, 10);
        assertFalse(searchResult1.getEntries().isEmpty());
        assertTrue(searchResult1.getEntries().size() <= 10);
        assertTrue(searchResult1.isExceedsLimit());

        fileManager.deleteFileFeatureIndex(geneFile);
        assertTrue(featureIndexDao.searchFeatures(TEST_GENE_PREFIX.toLowerCase(), geneFile, 10)
                .getEntries().isEmpty());

        gffManager.reindexGeneFile(geneFile.getId(), false, false);
        final IndexSearchResult<FeatureIndexEntry> searchResult2 =
                featureIndexDao.searchFeatures("ens", geneFile, 10);
        assertFalse(searchResult2.getEntries().isEmpty());
        assertTrue(searchResult2.getEntries().size() <= 10);
        assertTrue(searchResult2.isExceedsLimit());
    }

    @Test
    @Transactional(propagation = Propagation.REQUIRES_NEW)
    public void testNoIndexVcf() throws IOException {
        final Resource resource = context.getResource(CLASSPATH_TEMPLATES_FELIS_CATUS_VCF);

        final FeatureIndexedFileRegistrationRequest request = new FeatureIndexedFileRegistrationRequest();
        request.setReferenceId(referenceId);
        request.setPath(resource.getFile().getAbsolutePath());
        request.setDoIndex(false);
        request.setName(UUID.randomUUID().toString());

        final VcfFile vcfFile = vcfManager.registerVcfFile(request);

        assertNotNull(vcfFile);

        final Project project = new Project();
        project.setName(TEST_PROJECT_NAME + UUID.randomUUID().toString());
        project.setItems(Arrays.asList(new ProjectItem(new BiologicalDataItem(vcfFile.getBioDataItemId())),
                new ProjectItem(new BiologicalDataItem(testReference.getBioDataItemId()))));

        projectManager.create(project); // Index is created when vcf file is added

        assertTrue(featureIndexManager.filterVariations(new VcfFilterForm(), project.getId()).getEntries().isEmpty());
    }

    @Test
    @Transactional(propagation = Propagation.REQUIRES_NEW)
    public void testNoIndexGene() throws IOException {
        final FeatureIndexedFileRegistrationRequest geneRequest = new FeatureIndexedFileRegistrationRequest();
        final Resource resource = context.getResource(CLASSPATH_TEMPLATES_GENES_SORTED);
        geneRequest.setReferenceId(referenceId);
        geneRequest.setPath(resource.getFile().getAbsolutePath());
        geneRequest.setDoIndex(false);
        geneRequest.setName(UUID.randomUUID().toString());

        final GeneFile geneFile = gffManager.registerGeneFile(geneRequest);
        assertNotNull(geneFile);

        assertTrue(featureIndexDao.searchFeatures(TEST_GENE_PREFIX.toLowerCase(), geneFile, 10)
                .getEntries().isEmpty());
    }

    @Test
    @Transactional(propagation = Propagation.REQUIRES_NEW)
    public void pagingTest() throws IOException {
        final VcfFilterForm vcfFilterForm = new VcfFilterForm();

        final IndexSearchResult<VcfIndexEntry> entryList = featureIndexManager.filterVariations(vcfFilterForm,
                                                                                          testProject.getId());
        assertFalse(entryList.getEntries().isEmpty());

        vcfFilterForm.setPageSize(10);
        int total = featureIndexManager.getTotalPagesCount(vcfFilterForm, testProject.getId());

        final Set<VcfIndexEntry> pagedEntries = new HashSet<>();
        for (int i = 1; i < total + 1; i++) {
            vcfFilterForm.setPage(i);
            final IndexSearchResult<VcfIndexEntry> page = featureIndexManager.filterVariations(vcfFilterForm,
                                                                                         testProject.getId());
            assertFalse(page.getEntries().isEmpty());
            assertEquals(total, page.getTotalPagesCount().intValue());

            if (i < (entryList.getEntries().size() / 10) + 1) { // check if only it is not the last page
                                                    // (there should be 4 variations)
                assertEquals(10, page.getEntries().size());
            } else {
                assertEquals(4, page.getEntries().size());
            }

            final List<VcfIndexEntry> duplicates = page.getEntries().stream()
                    .filter(pagedEntries::contains)
                .collect(toList());
            assertTrue(duplicates.isEmpty());
            pagedEntries.addAll(page.getEntries());
        }

        assertEquals(entryList.getEntries().size(), pagedEntries.size());
    }

    @Test
    @Transactional(propagation = Propagation.REQUIRED)
    public void sortingTest() throws IOException {
        final VcfFilterForm vcfFilterForm = new VcfFilterForm();
        vcfFilterForm.setPage(1);
        vcfFilterForm.setPageSize(10);

        for (final VcfIndexSortField sortField : VcfIndexSortField.values()) {
            vcfFilterForm.setOrderBy(Collections.singletonList(new OrderBy(sortField.name(), false)));

            final IndexSearchResult<VcfIndexEntry> entryList = featureIndexManager.filterVariations(vcfFilterForm,
                                                                                              testProject.getId());
            assertFalse(entryList.getEntries().isEmpty());
            assertEquals(vcfFilterForm.getPageSize().intValue(), entryList.getEntries().size());
        }

        // check sorting by various fields
        checkSorted(VcfIndexSortField.START_INDEX.name(), false,
            (page, seenEntries) -> page.stream().anyMatch(
                p -> seenEntries.stream().anyMatch(e -> e.getStartIndex() > p.getStartIndex())),
                    testProject.getId());

        checkSorted(VcfIndexSortField.END_INDEX.name(), false,
            (page, seenEntries) -> page.stream().anyMatch(
                p -> seenEntries.stream().anyMatch(e -> e.getEndIndex() > p.getEndIndex())),
                    testProject.getId());

        checkSorted(VcfIndexSortField.CHROMOSOME_NAME.name(), false,
            (page, seenEntries) -> page.stream().anyMatch(p -> seenEntries.stream().anyMatch(
                e -> e.getChromosome().getName().compareTo(p.getChromosome().getName()) > 0)),
                    testProject.getId());

        checkSorted(VcfIndexSortField.GENE_NAME.name(), false,
            (page, seenEntries) -> page.stream().anyMatch(
                p -> seenEntries.stream().anyMatch(e -> StringUtils.isNotBlank(e.getGeneName()) &&
                                                        StringUtils.isNotBlank(p.getGeneName()) &&
                                                        e.getGeneName().compareTo(p.getGeneName()) > 0)),
                    testProject.getId());

        checkSorted(VcfIndexSortField.GENE_NAME.name(), false,
            (page, seenEntries) -> page.stream().anyMatch(
                p -> seenEntries.stream().anyMatch(e -> StringUtils.isNotBlank(e.getGeneNames()) &&
                                                        StringUtils.isNotBlank(p.getGeneNames()) &&
                                                        e.getGeneNames().compareTo(p.getGeneNames()) > 0)),
                    testProject.getId());

        checkSorted(VcfIndexSortField.GENE_ID.name(), false,
            (page, seenEntries) -> page.stream().anyMatch(
                p -> seenEntries.stream().anyMatch(e -> StringUtils.isNotBlank(e.getGene()) &&
                                                        StringUtils.isNotBlank(p.getGene()) &&
                                                        e.getGene().compareTo(p.getGene()) > 0)),
                    testProject.getId());

        checkSorted(VcfIndexSortField.GENE_ID.name(), false,
            (page, seenEntries) -> page.stream().anyMatch(
                p -> seenEntries.stream().anyMatch(e -> StringUtils.isNotBlank(e.getGeneIds()) &&
                                                        StringUtils.isNotBlank(p.getGeneIds()) &&
                                                        e.getGeneIds().compareTo(p.getGeneIds()) > 0)),
                    testProject.getId());

        checkSorted(VcfIndexSortField.VARIATION_TYPE.name(), false,
            (page, seenEntries) -> page.stream().anyMatch(
                p -> seenEntries.stream().anyMatch(e -> e.getVariationType().name().compareTo(
                                p.getVariationType().name()) > 0)),
                    testProject.getId());

        checkSorted(VcfIndexSortField.FILTER.name(), false,
            (page, seenEntries) -> page.stream().anyMatch(
                p -> seenEntries.stream().anyMatch(e -> (e.getFailedFilter() != null ? e.getFailedFilter() : "")
                                            .compareTo(p.getFailedFilter() != null ? p.getFailedFilter() : "") > 0)),
                    testProject.getId());

        // check order by additional fields
        final VcfFilterInfo info = vcfManager.getFiltersInfo(Collections.singletonList(testVcf.getId()));
        for (final InfoItem item : info.getInfoItems()) {
            switch (item.getType()) {
                case Integer:
                case Float:
                    checkSorted(item.getName(), false,
                        (page, seenEntries) -> page.stream().anyMatch(p -> seenEntries.stream().anyMatch(
                            e -> e.getInfo().containsKey(item.getName()) && e.getInfo().get(item.getName()) != null
                                 && e.getInfo().containsKey(item.getName()) && p.getInfo().get(item.getName()) != null
                                 && (e.getInfo().get(item.getName()).toString()).compareTo(
                                     p.getInfo().get(item.getName()).toString()) > 0
                        )),
                        testProject.getId(), Collections.singletonList(item.getName()));
                    break;
                default:
                    checkSorted(item.getName(), false,
                        (page, seenEntries) -> page.stream().anyMatch(p -> seenEntries.stream().anyMatch(
                            e -> e.getInfo().get(item.getName()) != null &&
                                 p.getInfo().get(item.getName()) != null &&
                                 e.getInfo().get(item.getName()).toString().compareTo(
                                     p.getInfo().get(item.getName()).toString()) > 0)),
                                testProject.getId(), Collections.singletonList(item.getName()));
            }
        }

        // Test sort desc
        checkSorted(VcfIndexSortField.START_INDEX.name(), true,
            (page, seenEntries) -> page.stream().anyMatch(
                p -> seenEntries.stream()
                        .anyMatch(e -> e.getStartIndex() < p.getStartIndex())),
            testProject.getId());
    }

    @Test
    @Transactional(propagation = Propagation.REQUIRES_NEW)
    public void testSortByMultipleFields() throws IOException {
        // check sorted by multiple fields
        final IndexSearchResult<VcfIndexEntry> referentList = featureIndexManager.filterVariations(new VcfFilterForm(),
                                                                                testProject.getId());
        final List<VcfIndexEntry> pagedEntries = new ArrayList<>();

        final VcfFilterForm filterForm = new VcfFilterForm();
        filterForm.setPageSize(10);
        filterForm.setOrderBy(Arrays.asList(new OrderBy(VcfIndexSortField.START_INDEX.name(), false),
                                        new OrderBy(VcfIndexSortField.VARIATION_TYPE.name(), false)));

        for (int i = 1; i < (referentList.getEntries().size() / 10) + 2; i++) {
            filterForm.setPage(i);
            final IndexSearchResult<VcfIndexEntry> pageRes = featureIndexManager.filterVariations(filterForm,
                                                                                            testProject.getId());
            final List<VcfIndexEntry> page = pageRes.getEntries();
            assertFalse(page.isEmpty());

            if (i < (referentList.getEntries().size() / 10) + 1) { // check if only it is not the last page
                // (there should be 4 variations)
                assertEquals(page.size(), 10);
            } else {
                assertEquals(page.size(), 4);
            }

            final List<VcfIndexEntry> duplicates = page.stream()
                    .filter(pagedEntries::contains)
                    .collect(toList());
            assertTrue(duplicates.isEmpty());
            assertFalse(page.stream().anyMatch(p -> pagedEntries.stream().anyMatch(
                e -> e.getStartIndex() > p.getStartIndex())));
            assertFalse(page.stream().anyMatch(
                p -> pagedEntries.stream().anyMatch(e -> e.getVariationType().name().compareTo(
                    p.getVariationType().name()) > 0)));
            pagedEntries.addAll(page);
        }
    }

    @Test
    @Transactional(propagation = Propagation.REQUIRES_NEW)
    public void searchGenesByFilterWithFeatureName() throws IOException {
        final GeneFilterForm geneFilterForm = getSimpleGeneFilter();

        assertEquals(TEST_AMOUNT, featureIndexManager.searchGenesByReference(geneFilterForm, referenceId)
                .getEntries().size());
    }

    @Test
    @Transactional(propagation = Propagation.REQUIRES_NEW)
    public void searchGenesByFilterWithChromosome() throws IOException {
        final GeneFilterForm geneFilterForm = getSimpleGeneFilter();
        geneFilterForm.setChromosomeIds(Arrays.asList(
                testChromosome.getId(), testChromosome.getId() + 1, testChromosome.getId() + 1));

        //We have only 1 chromosome A1 at the test data, other names are artificial:)
        assertEquals(TEST_AMOUNT, featureIndexManager.searchGenesByReference(geneFilterForm, referenceId)
                .getEntries().size());
    }

    @Test
    @Transactional(propagation = Propagation.REQUIRES_NEW)
    public void searchGenesByFilterWithFeatureTypes() throws IOException {
        final GeneFilterForm geneFilterForm = getSimpleGeneFilter();
        geneFilterForm.setPageSize((int)(TEST_AMOUNT_OF_GENE + TEST_AMOUNT_OF_MRNA));
        geneFilterForm.setFeatureTypes(Arrays.asList(FeatureType.MRNA, FeatureType.GENE));

        assertEquals(TEST_AMOUNT_OF_GENE + TEST_AMOUNT_OF_MRNA,
                featureIndexManager.searchGenesByReference(geneFilterForm, referenceId).getEntries().size());
    }

    @Test
    @Transactional(propagation = Propagation.REQUIRES_NEW)
    public void searchGenesByFilterWithPositions() throws IOException {
        final GeneFilterForm geneFilterForm = getSimpleGeneFilter();
        geneFilterForm.setStartIndex(TEST_START_INDEX);
        geneFilterForm.setEndIndex(TEST_END_INDEX);

        assertEquals(TEST_AMOUNT_POSITION,
                featureIndexManager.searchGenesByReference(geneFilterForm, referenceId).getEntries().size());
    }

    @Test
    @Transactional(propagation = Propagation.REQUIRES_NEW)
    public void searchGenesByFilterWithSorting() throws IOException {
        final GeneFilterForm geneFilterForm = getSimpleGeneFilter();
        geneFilterForm.setFeatureTypes(Collections.singletonList(FeatureType.GENE));
        geneFilterForm.setOrderBy(Collections.singletonList(new OrderBy("START_INDEX", true)));

        final IndexSearchResult<GeneIndexEntry> result = featureIndexManager.searchGenesByReference(
                geneFilterForm, referenceId);

        assertEquals(TEST_AMOUNT_OF_GENE, result.getEntries().size());

        final Integer maxInt = result.getEntries().stream()
                .map(FeatureIndexEntry::getStartIndex)
                .max(Comparator.naturalOrder())
                .orElse(0);

        assertEquals(maxInt, result.getEntries().get(0).getStartIndex());
    }

    @Test
    @Transactional(propagation = Propagation.REQUIRES_NEW)
<<<<<<< HEAD
    public void searchCDS() throws IOException {
        final GeneFilterForm geneFilterForm = getSimpleGeneFilter();
        geneFilterForm.setFeatureId(null);
        geneFilterForm.setFeatureTypes(Collections.singletonList(FeatureType.CDS));

        final IndexSearchResult<GeneIndexEntry> result = featureIndexManager.searchGenesByReference(
                geneFilterForm, referenceId);

        assertFalse(result.getEntries().isEmpty());
    }

    @Test
    @Transactional(propagation = Propagation.REQUIRES_NEW)
    public void getAvailableGeneAttributes() {
        GeneFilterInfo availableFields = featureIndexManager.getAvailableGeneFieldsToSearch(referenceId);
        assertNotNull(availableFields);
        assertTrue(availableFields.getAvailableFilters().contains("gene_name"));
        assertTrue(availableFields.getAvailableFilters().contains("gene_source"));
        assertTrue(availableFields.getAvailableFilters().contains("gene_biotype"));
        assertTrue(availableFields.getAvailableFilters().contains("mrna_name"));
        assertTrue(availableFields.getAvailableFilters().contains("mrna_biotype"));
=======
    public void searchGenesByFilterWithSortingAndPaging() throws IOException {
        final GeneFilterForm geneFilterForm = getSmallGeneFilter();
        geneFilterForm.setFeatureTypes(Collections.singletonList(FeatureType.GENE));
        geneFilterForm.setOrderBy(Collections.singletonList(new OrderBy("START_INDEX", true)));

        IndexSearchResult<FeatureIndexEntry> result = featureIndexManager.searchGenesByReference(
                geneFilterForm, referenceId);

        assertEquals(SMALL_PAGE_SIZE, result.getEntries().size());
        assertNotNull(result.getPointer());

        final Integer maxInt = result.getEntries().stream()
                .map(FeatureIndexEntry::getStartIndex)
                .max(Comparator.naturalOrder())
                .orElse(0);

        assertEquals(maxInt, result.getEntries().get(0).getStartIndex());

        geneFilterForm.setPointer(result.getPointer());
        result = featureIndexManager.searchGenesByReference(geneFilterForm, referenceId);

        assertEquals(LAST, result.getEntries().size());

>>>>>>> 5c13fea3
    }

    @Test
    @Transactional(propagation = Propagation.REQUIRES_NEW)
    public void searchGenesByFilterWithIncorrectSortingName() throws IOException {
        final GeneFilterForm geneFilterForm = getSimpleGeneFilter();
        geneFilterForm.setOrderBy(Collections.singletonList(new OrderBy("TEST_TEST", true)));

        final IndexSearchResult<GeneIndexEntry> result = featureIndexManager.searchGenesByReference(
                geneFilterForm, referenceId);

        assertEquals(TEST_AMOUNT, result.getEntries().size());
    }

    @Test
    @Transactional(propagation = Propagation.REQUIRES_NEW)
    public void searchGenesByFilterWithPageSizeAndIncorrectSortingName() throws IOException {
        final GeneFilterForm geneFilterForm = getSimpleGeneFilter();
        geneFilterForm.setOrderBy(Collections.singletonList(new OrderBy("TEST_TEST", true)));
        geneFilterForm.setPageSize((int) TEST_AMOUNT);

        final IndexSearchResult<GeneIndexEntry> result = featureIndexManager.searchGenesByReference(
                geneFilterForm, referenceId);

        assertEquals(TEST_AMOUNT, result.getEntries().size());
    }

    @Test
    @Transactional(propagation = Propagation.REQUIRES_NEW)
    public void searchGenesByFilterWithPageSize() throws IOException {
        final GeneFilterForm geneFilterForm = getSimpleGeneFilter();
        geneFilterForm.setPageSize((int) TEST_PAGE_SIZE);

        assertEquals(TEST_PAGE_SIZE, featureIndexManager.searchGenesByReference(geneFilterForm, referenceId)
                .getEntries().size());
    }

    @Test
    @Ignore
    @Transactional(propagation = Propagation.REQUIRES_NEW)
    public void searchGenesByFilterWithPointer() throws IOException {
        final GeneFilterForm geneFilterForm = getSimpleGeneFilter();
        geneFilterForm.setPageSize((int) TEST_PAGE_SIZE);

        final Pointer pointer = new Pointer();
        pointer.setScore(1.0F);
        pointer.setDoc((int) TEST_PAGE_SIZE - 1);
        pointer.setShardIndex(0);
        geneFilterForm.setPointer(pointer);

        assertEquals(TEST_AMOUNT - TEST_PAGE_SIZE,
                featureIndexManager.searchGenesByReference(geneFilterForm, referenceId).getEntries().size());
    }

    private GeneFilterForm getSimpleGeneFilter() {
        final GeneFilterForm geneFilterForm = new GeneFilterForm();
        geneFilterForm.setFeatureId("ENSFCA");
        geneFilterForm.setPageSize(DEFAULT_PAGE_SIZE);
        return geneFilterForm;
    }

    private GeneFilterForm getSmallGeneFilter() {
        final GeneFilterForm geneFilterForm = new GeneFilterForm();
        geneFilterForm.setFeatureId("ENSFCA");
        geneFilterForm.setPageSize(SMALL_PAGE_SIZE);
        return geneFilterForm;
    }

    private void checkSorted(final String orderBy, final boolean desc, final SortTestingPredicate testingPredicate,
                             final Long projectId) throws IOException {
        checkSorted(orderBy, desc, testingPredicate, projectId, null);
    }

    private void checkSorted(final String orderBy, final boolean desc, final SortTestingPredicate testingPredicate,
                             final Long projectId, final List<String> additionalFields) throws IOException {
        final IndexSearchResult<VcfIndexEntry> referentList = featureIndexManager.filterVariations(new VcfFilterForm(),
                                                                                             projectId);
        final List<VcfIndexEntry> pagedEntries = new ArrayList<>();

        final VcfFilterForm vcfFilterForm = new VcfFilterForm();
        vcfFilterForm.setPageSize(10);
        vcfFilterForm.setOrderBy(Collections.singletonList(new OrderBy(orderBy, desc)));
        vcfFilterForm.setInfoFields(additionalFields);

        for (int i = 1; i < (referentList.getEntries().size() / 10) + 2; i++) {
            vcfFilterForm.setPage(i);
            final IndexSearchResult<VcfIndexEntry> pageRes = featureIndexManager
                    .filterVariations(vcfFilterForm, projectId);
            final List<VcfIndexEntry> page = pageRes.getEntries();

            assertFalse(page.isEmpty());

            if (i < (referentList.getEntries().size() / 10) + 1) { // check if only it is not the last page
                // (there should be 4 variations)
                assertEquals(page.size(), 10);
            } else {
                assertEquals(page.size(), 4);
            }

            final List<VcfIndexEntry> duplicates = page.stream()
                    .filter(pagedEntries::contains)
                    .collect(toList());
            assertTrue(duplicates.isEmpty());
            assertFalse(testingPredicate.doTest(page, pagedEntries));
            pagedEntries.addAll(page);
        }
    }

    @FunctionalInterface
    private interface SortTestingPredicate {
        boolean doTest(List<VcfIndexEntry> page, List<VcfIndexEntry> seenEntries);
    }

    @Test
    @Transactional(propagation = Propagation.REQUIRES_NEW)
    public void groupingTest() throws IOException {
        final IndexSearchResult<VcfIndexEntry> entryList1 = featureIndexManager.filterVariations(new VcfFilterForm(),
                testProject.getId());
        assertFalse(entryList1.getEntries().isEmpty());

        testGroupingBy(VcfIndexSortField.CHROMOSOME_NAME);
        testGroupingBy(VcfIndexSortField.QUALITY);

        // test load additional info and group by it
        final VcfFilterInfo info = vcfManager.getFiltersInfo(Collections.singletonList(testVcf.getId()));
        final VcfFilterForm vcfFilterForm = new VcfFilterForm();
        vcfFilterForm.setInfoFields(info.getInfoItems().stream()
                .map(InfoItem::getName)
                .collect(toList()));

        final IndexSearchResult<VcfIndexEntry> entryList2 = featureIndexManager.filterVariations(vcfFilterForm,
                testProject.getId());
        assertFalse(entryList2.getEntries().isEmpty());

        for (final InfoItem infoItem : info.getInfoItems()) {
            final String groupByField = infoItem.getName();
            final List<Group> c = featureIndexManager.groupVariations(new VcfFilterForm(), testProject.getId(),
                    groupByField);
            final List<VcfIndexEntry> entriesWithField = entryList2.getEntries().stream()
                    .filter(e -> e.getInfo().get(groupByField) != null)
                    .collect(toList());
            if (!entriesWithField.isEmpty()) {
                assertFalse("Empty grouping for field: " + groupByField, c.isEmpty());
            }
        }
    }

    @Test
    @Transactional(propagation = Propagation.REQUIRES_NEW)
    public void testGroupingForPlots() throws IOException {
        testGroupingBy(VcfIndexSortField.CHROMOSOME_NAME);
        testGroupingBy(VcfIndexSortField.VARIATION_TYPE);
        testGroupingBy(VcfIndexSortField.QUALITY);
    }

    private void testGroupingBy(final VcfIndexSortField field) throws IOException {
        final List<Group> counts = featureIndexManager.groupVariations(new VcfFilterForm(), testProject.getId(),
                field.name());
        assertFalse(counts.isEmpty());
    }

    @Test
    @Transactional(propagation = Propagation.REQUIRES_NEW)
    public void testMultipleVariationTypes() throws IOException {
        final FeatureIndexedFileRegistrationRequest request = new FeatureIndexedFileRegistrationRequest();
        request.setReferenceId(referenceId);
        final Resource resource = context.getResource("classpath:templates/samples.vcf");
        request.setPath(resource.getFile().getAbsolutePath());

        final VcfFile samplesVcf = vcfManager.registerVcfFile(request);

        final VcfFilterForm form = new VcfFilterForm();
        form.setVcfFileIdsByProject(Collections.singletonMap(testProject.getId(),
                Collections.singletonList(samplesVcf.getId())));

        final IndexSearchResult<VcfIndexEntry> res1 = featureIndexManager.filterVariations(form);
        final long mnpCount = res1.getEntries().stream()
                .filter(e -> e.getVariationTypes().contains(VariationType.MNP))
                .count();
        final long insCount = res1.getEntries().stream()
                .filter(e -> e.getVariationTypes().contains(VariationType.INS))
                .count();

        final List<Group> variationTypes =
                featureIndexManager.groupVariations(form, FeatureIndexDao.FeatureIndexFields.VARIATION_TYPE.name());
        final Group mnp = variationTypes.stream()
                .filter(g -> g.getGroupName().equals("MNP"))
                .findFirst()
                .get();
        final Group ins = variationTypes.stream()
                .filter(g -> g.getGroupName().equals("INS"))
                .findFirst()
                .get();

        assertEquals((int) mnpCount, mnp.getEntriesCount().intValue());
        assertEquals((int) insCount, ins.getEntriesCount().intValue());

        form.setVariationTypes(new FilterSection<>(Collections.singletonList(VariationType.INS)));
        final IndexSearchResult<VcfIndexEntry> res2 = featureIndexManager.filterVariations(form);

        assertTrue(res2.getEntries().stream()
                .anyMatch(e -> e.getFeatureId().equals("rs11804171")));

        form.setVariationTypes(new FilterSection<>(Collections.singletonList(VariationType.MNP)));

        final IndexSearchResult<VcfIndexEntry> res3 = featureIndexManager.filterVariations(form);
        assertTrue(res3.getEntries().stream()
                .anyMatch(e -> e.getFeatureId().equals("rs11804171")));

        form.setVariationTypes(null);
        form.setPage(1);
        form.setPageSize(5);
        form.setOrderBy(Collections.singletonList(
                new OrderBy(FeatureIndexDao.FeatureIndexFields.VARIATION_TYPE.name(), false)));

        final IndexSearchResult<VcfIndexEntry> res4 = featureIndexManager.filterVariations(form);
        assertFalse(res4.getEntries().isEmpty());
    }


    @Test
    @Ignore // TODO: remove this test before merging to master
    @Transactional(propagation = Propagation.REQUIRES_NEW)
    public void performanceTest() throws Exception {
        Reference hg38 = EntityHelper.createG38Reference(referenceGenomeManager.createReferenceId());
        referenceGenomeManager.create(hg38);

        FeatureIndexedFileRegistrationRequest request = new FeatureIndexedFileRegistrationRequest();
        request.setReferenceId(hg38.getId());
        request.setPath("/home/kite/Documents/sampleData/Dream.set3.VarDict.SV.vcf");

        VcfFile vcfFile1 = vcfManager.registerVcfFile(request);

        request.setPath("/home/kite/Documents/sampleData/synthetic.challenge.set3.tumor.20pctmasked.truth.vcf");
        VcfFile vcfFile2 = vcfManager.registerVcfFile(request);

        Project project = new Project();
        project.setName(TEST_PROJECT_NAME + 1);
        project.setItems(Arrays.asList(new ProjectItem(new BiologicalDataItem(vcfFile1.getBioDataItemId())),
                                       new ProjectItem(new BiologicalDataItem(vcfFile2.getBioDataItemId()))));

        projectManager.create(project);

        IndexSearchResult<VcfIndexEntry> entriesRes = featureIndexManager.filterVariations(new VcfFilterForm(),
                                                                                           project.getId());
        List<VcfIndexEntry> entries = entriesRes.getEntries();
        assertFalse(entries.isEmpty());
        logger.info("!! Variations count: {}", entries.size());

        TestUtils.warmUp(() -> featureIndexManager.filterVariations(new VcfFilterForm(), project.getId()),
                         PERFORMANCE_TEST_WARMING_COUNT);

        double averageTime = TestUtils.measurePerformance(
            () -> featureIndexManager.filterVariations(new VcfFilterForm(), project.getId()),
            PERFORMANCE_TEST_ATTEMPTS_COUNT);

        logger.info("!! Performing index search took: {} ms", averageTime);

        TestUtils.warmUp(() -> featureIndexManager.filterVariations(new VcfFilterForm(), project.getId()),
                         PERFORMANCE_TEST_WARMING_COUNT);

        averageTime = TestUtils.measurePerformance(
            () -> featureIndexManager.filterVariations(new VcfFilterForm(), project.getId()),
            PERFORMANCE_TEST_ATTEMPTS_COUNT);

        logger.info("!! Performing index search paging took: {} ms", averageTime);

        final VcfFilterForm filterForm = new VcfFilterForm();
        filterForm.setPage(1);
        filterForm.setPageSize(PERFORMANCE_TEST_PAGE_SIZE);
        TestUtils.warmUp(() -> featureIndexManager.filterVariations(filterForm, project.getId()),
                         PERFORMANCE_TEST_WARMING_COUNT);

        averageTime = TestUtils.measurePerformance(
            () -> featureIndexManager.filterVariations(filterForm, project.getId()),
            PERFORMANCE_TEST_ATTEMPTS_COUNT);

        logger.info("!! Performing index search single page took: {} ms", averageTime);

        TestUtils.warmUp(
            () -> ThreadLocalRandom.current().nextInt(1, entries.size() / PERFORMANCE_TEST_PAGE_SIZE + 1),
            (page) -> {
                filterForm.setPage(page);
                featureIndexManager.filterVariations(filterForm, project.getId());
            }, PERFORMANCE_TEST_WARMING_COUNT);

        List<Double> timings = TestUtils.measurePerformanceTimings(
            () -> ThreadLocalRandom.current().nextInt(1, entries.size() / PERFORMANCE_TEST_PAGE_SIZE + 1),
            (page) -> {
                filterForm.setPage(page);
                featureIndexManager.filterVariations(filterForm, project.getId());
            }, PERFORMANCE_TEST_ATTEMPTS_COUNT);

        timings.forEach(t -> logger.info("!! Performed index search random page took: {}", t));
        averageTime = TestUtils.calculateAverage(timings);

        logger.info("!! Average Performing index search random page took: {} ms", averageTime);

        /*TestUtils.warmUp(() -> featureIndexManager.getTotalPagesCount(new VcfFilterForm(), project.getId()),
                         PERFORMANCE_TEST_WARMING_COUNT);
        averageTime = TestUtils.measurePerformance(
            () -> featureIndexManager.getTotalPagesCount(new VcfFilterForm(), project.getId()),
            PERFORMANCE_TEST_ATTEMPTS_COUNT);
        logger.info("!! Performing total facet page count lookup took: {} ms", averageTime);*/
    }

    private void checkDuplicates(final List<VcfIndexEntry> entryList) {
        final Map<Pair<Integer, Integer>, FeatureIndexEntry> duplicateMap = new HashMap<>();
        entryList.forEach(e -> {
            final Pair<Integer, Integer> indexPair = new ImmutablePair<>(e.getStartIndex(), e.getEndIndex());
            assertFalse(String.format("Found duplicate: %d, %d", e.getStartIndex(), e.getEndIndex()),
                    duplicateMap.containsKey(indexPair));
            duplicateMap.put(indexPair, e);
        });
    }
}<|MERGE_RESOLUTION|>--- conflicted
+++ resolved
@@ -1266,7 +1266,33 @@
 
     @Test
     @Transactional(propagation = Propagation.REQUIRES_NEW)
-<<<<<<< HEAD
+    public void searchGenesByFilterWithSortingAndPaging() throws IOException {
+        final GeneFilterForm geneFilterForm = getSmallGeneFilter();
+        geneFilterForm.setFeatureTypes(Collections.singletonList(FeatureType.GENE));
+        geneFilterForm.setOrderBy(Collections.singletonList(new OrderBy("START_INDEX", true)));
+
+        IndexSearchResult<FeatureIndexEntry> result = featureIndexManager.searchGenesByReference(
+                geneFilterForm, referenceId);
+
+        assertEquals(SMALL_PAGE_SIZE, result.getEntries().size());
+        assertNotNull(result.getPointer());
+
+        final Integer maxInt = result.getEntries().stream()
+                .map(FeatureIndexEntry::getStartIndex)
+                .max(Comparator.naturalOrder())
+                .orElse(0);
+
+        assertEquals(maxInt, result.getEntries().get(0).getStartIndex());
+
+        geneFilterForm.setPointer(result.getPointer());
+        result = featureIndexManager.searchGenesByReference(geneFilterForm, referenceId);
+
+        assertEquals(LAST, result.getEntries().size());
+
+    }
+
+    @Test
+    @Transactional(propagation = Propagation.REQUIRES_NEW)
     public void searchCDS() throws IOException {
         final GeneFilterForm geneFilterForm = getSimpleGeneFilter();
         geneFilterForm.setFeatureId(null);
@@ -1288,31 +1314,6 @@
         assertTrue(availableFields.getAvailableFilters().contains("gene_biotype"));
         assertTrue(availableFields.getAvailableFilters().contains("mrna_name"));
         assertTrue(availableFields.getAvailableFilters().contains("mrna_biotype"));
-=======
-    public void searchGenesByFilterWithSortingAndPaging() throws IOException {
-        final GeneFilterForm geneFilterForm = getSmallGeneFilter();
-        geneFilterForm.setFeatureTypes(Collections.singletonList(FeatureType.GENE));
-        geneFilterForm.setOrderBy(Collections.singletonList(new OrderBy("START_INDEX", true)));
-
-        IndexSearchResult<FeatureIndexEntry> result = featureIndexManager.searchGenesByReference(
-                geneFilterForm, referenceId);
-
-        assertEquals(SMALL_PAGE_SIZE, result.getEntries().size());
-        assertNotNull(result.getPointer());
-
-        final Integer maxInt = result.getEntries().stream()
-                .map(FeatureIndexEntry::getStartIndex)
-                .max(Comparator.naturalOrder())
-                .orElse(0);
-
-        assertEquals(maxInt, result.getEntries().get(0).getStartIndex());
-
-        geneFilterForm.setPointer(result.getPointer());
-        result = featureIndexManager.searchGenesByReference(geneFilterForm, referenceId);
-
-        assertEquals(LAST, result.getEntries().size());
-
->>>>>>> 5c13fea3
     }
 
     @Test
