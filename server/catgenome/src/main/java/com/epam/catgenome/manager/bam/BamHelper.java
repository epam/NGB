--- conflicted
+++ resolved
@@ -491,20 +491,9 @@
     }
 
     private SamInputResource getS3Index(SamInputResource samInputResource,
-<<<<<<< HEAD
-            BiologicalDataItem indexFile) {
-        Assert.notNull(indexFile.getBucketId(), getMessage(MessagesConstants.ERROR_S3_BUCKET));
-        final Bucket bucket = bucketManager.load(indexFile.getBucketId());
-        Assert.notNull(bucket, getMessage(MessagesConstants.ERROR_S3_BUCKET));
-        final AmazonS3 s3Client = new AmazonS3Client(new BasicAWSCredentials(bucket.getAccessKeyId(),
-                bucket.getSecretAccessKey()));
-        return samInputResource.index(s3Client.generatePresignedUrl(bucket.getBucketName(), indexFile.getPath(),
-                Utils.getTimeForS3URL()));
-=======
                                         BiologicalDataItem indexFile) throws IOException {
         return samInputResource.index(S3SeekableStreamFactory.getInstance()
                 .getInMemorySeekableStream(indexFile.getPath()));
->>>>>>> f6559fd6
     }
 
     private SamInputResource loadFile(final BamFile bamFile)
@@ -535,18 +524,8 @@
         return SamInputResource.of(new HdfsSeekableInputStream(inBam));
     }
 
-<<<<<<< HEAD
-    @NotNull private SamInputResource getS3SamInputResource(BamFile bamFile) {
-        final Bucket bucket = bucketManager.load(bamFile.getBucketId());
-        Assert.notNull(bucket, getMessage(MessagesConstants.ERROR_S3_BUCKET));
-        final AmazonS3 s3Client = new AmazonS3Client(new BasicAWSCredentials(bucket.getAccessKeyId(),
-                bucket.getSecretAccessKey()));
-        return SamInputResource.of(s3Client.generatePresignedUrl(bucket.getBucketName(), bamFile.getPath(),
-                Utils.getTimeForS3URL()));
-=======
     @NotNull private SamInputResource getS3SamInputResource(BamFile bamFile) throws IOException {
         return SamInputResource.of(S3SeekableStreamFactory.getInstance().getStreamFor(bamFile.getPath()));
->>>>>>> f6559fd6
     }
 
     private SamReader openSamReaderResource(final SamInputResource inputResource,
