/*
 * MIT License
 *
 * Copyright (c) 2023 EPAM Systems
 *
 * Permission is hereby granted, free of charge, to any person obtaining a copy
 * of this software and associated documentation files (the "Software"), to deal
 * in the Software without restriction, including without limitation the rights
 * to use, copy, modify, merge, publish, distribute, sublicense, and/or sell
 * copies of the Software, and to permit persons to whom the Software is
 * furnished to do so, subject to the following conditions:
 *
 * The above copyright notice and this permission notice shall be included in all
 * copies or substantial portions of the Software.
 *
 * THE SOFTWARE IS PROVIDED "AS IS", WITHOUT WARRANTY OF ANY KIND, EXPRESS OR
 * IMPLIED, INCLUDING BUT NOT LIMITED TO THE WARRANTIES OF MERCHANTABILITY,
 * FITNESS FOR A PARTICULAR PURPOSE AND NONINFRINGEMENT. IN NO EVENT SHALL THE
 * AUTHORS OR COPYRIGHT HOLDERS BE LIABLE FOR ANY CLAIM, DAMAGES OR OTHER
 * LIABILITY, WHETHER IN AN ACTION OF CONTRACT, TORT OR OTHERWISE, ARISING FROM,
 * OUT OF OR IN CONNECTION WITH THE SOFTWARE OR THE USE OR OTHER DEALINGS IN THE
 * SOFTWARE.
 */
package com.epam.catgenome.manager.externaldb.target.opentargets;

import com.epam.catgenome.entity.externaldb.target.opentargets.DrugAssociation;
import com.epam.catgenome.entity.index.FilterType;
import com.epam.catgenome.manager.externaldb.target.AssociationExportFieldDiseaseView;
import lombok.AllArgsConstructor;
import lombok.Getter;

import java.util.function.Function;

@Getter
@AllArgsConstructor
public enum DrugField implements AssociationExportFieldDiseaseView<DrugAssociation> {
<<<<<<< HEAD
    GENE_ID("Target ID", DrugAssociation::getGeneId, FilterType.TERMS, false, false),
=======
    GENE_ID("Target ID", DrugAssociation::getGeneId, FilterType.TERM, true, false),
>>>>>>> 942e5df9
    GENE_SYMBOL("Target", DrugAssociation::getGeneSymbol,  FilterType.PHRASE, false, true),
    GENE_NAME("Target Name", DrugAssociation::getGeneName,  FilterType.PHRASE, false, true),
    TARGET("Target", DrugAssociation::getTarget,  FilterType.NONE, true, false),
    DRUG_ID(false, false),
    DRUG_NAME("Drug", o -> String.valueOf(o.getDrug().getName()), FilterType.PHRASE,
            true, true),
    DRUG_TYPE("Type", DrugAssociation::getDrugType, FilterType.OPTIONS, true, true),
    MECHANISM_OF_ACTION("Mechanism Of Action", DrugAssociation::getMechanismOfAction, FilterType.OPTIONS,
            true, true),
    ACTION_TYPE("Action Type", DrugAssociation::getActionType, FilterType.OPTIONS, true, true),
    DISEASE_ID(false, false),
    DISEASE_NAME("Disease", o -> String.valueOf(o.getDisease().getName()), FilterType.PHRASE,
            true, false),
    PHASE("Phase", DrugAssociation::getPhase, FilterType.OPTIONS, true, true),
    STATUS("Status", DrugAssociation::getStatus, FilterType.OPTIONS, true, true),
    SOURCE("Source", o -> String.valueOf(o.getSource().getName()), FilterType.OPTIONS,
            true, true),
    SOURCE_URL(false, false);
    private String label;
    private Function<DrugAssociation, String> getter;
    private FilterType type;
    private final boolean export;
    private final boolean exportDiseaseView;

    DrugField(boolean export, boolean exportDiseaseView) {
        this.export = export;
        this.exportDiseaseView = exportDiseaseView;
    }
}<|MERGE_RESOLUTION|>--- conflicted
+++ resolved
@@ -34,11 +34,7 @@
 @Getter
 @AllArgsConstructor
 public enum DrugField implements AssociationExportFieldDiseaseView<DrugAssociation> {
-<<<<<<< HEAD
-    GENE_ID("Target ID", DrugAssociation::getGeneId, FilterType.TERMS, false, false),
-=======
-    GENE_ID("Target ID", DrugAssociation::getGeneId, FilterType.TERM, true, false),
->>>>>>> 942e5df9
+    GENE_ID("Target ID", DrugAssociation::getGeneId, FilterType.TERM, false, false),
     GENE_SYMBOL("Target", DrugAssociation::getGeneSymbol,  FilterType.PHRASE, false, true),
     GENE_NAME("Target Name", DrugAssociation::getGeneName,  FilterType.PHRASE, false, true),
     TARGET("Target", DrugAssociation::getTarget,  FilterType.NONE, true, false),
