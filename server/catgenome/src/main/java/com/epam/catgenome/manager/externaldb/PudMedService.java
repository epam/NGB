--- conflicted
+++ resolved
@@ -25,11 +25,6 @@
 package com.epam.catgenome.manager.externaldb;
 
 import com.epam.catgenome.controller.vo.externaldb.NCBISummaryVO;
-<<<<<<< HEAD
-=======
-import com.epam.catgenome.controller.vo.target.PublicationSearchRequest;
->>>>>>> d6bd1c7c
-import com.epam.catgenome.entity.externaldb.ncbi.GeneId;
 import com.epam.catgenome.manager.externaldb.ncbi.NCBIDataManager;
 import com.epam.catgenome.manager.externaldb.ncbi.NCBIGeneIdsManager;
 import com.epam.catgenome.manager.externaldb.ncbi.NCBIGeneManager;
@@ -37,10 +32,8 @@
 import lombok.RequiredArgsConstructor;
 import lombok.SneakyThrows;
 import lombok.extern.slf4j.Slf4j;
-import org.apache.commons.lang3.tuple.Pair;
 import org.springframework.stereotype.Service;
 import org.w3c.dom.Document;
-import org.w3c.dom.NodeList;
 import org.xml.sax.InputSource;
 import org.xml.sax.SAXException;
 
@@ -48,12 +41,11 @@
 import javax.xml.parsers.DocumentBuilderFactory;
 import javax.xml.parsers.ParserConfigurationException;
 import javax.xml.xpath.XPath;
-import javax.xml.xpath.XPathConstants;
-import javax.xml.xpath.XPathExpression;
 import javax.xml.xpath.XPathExpressionException;
 import javax.xml.xpath.XPathFactory;
 import java.io.IOException;
 import java.io.StringReader;
+import java.util.Collection;
 import java.util.List;
 import java.util.stream.Collectors;
 
@@ -68,22 +60,10 @@
     private final NCBIDataManager ncbiDataManager;
 
     @SneakyThrows
-<<<<<<< HEAD
-    public SearchResult<NCBISummaryVO> fetchPubMedArticles(final List<String> geneIds) {
-        final List<GeneId> ncbiGenes = ncbiGeneIdsManager.searchByEnsemblIds(geneIds);
-        final List<String> entrezIds = ncbiGenes.stream()
-                .map(g -> g.getEntrezId().toString())
-                .collect(Collectors.toList());
-
-        final List<NCBISummaryVO> articles = entrezIds.stream()
-                .map(ncbiGeneManager::fetchPubmedData)
-                .flatMap(List::stream)
-=======
     public SearchResult<NCBISummaryVO> fetchPubMedArticles(final PublicationSearchRequest request) {
         final List<GeneId> ncbiGenes = ncbiGeneIdsManager.searchByEnsemblIds(request.getGeneIds());
         final List<String> entrezIds = ncbiGenes.stream()
                 .map(g -> g.getEntrezId().toString())
->>>>>>> d6bd1c7c
                 .collect(Collectors.toList());
         final String retStart = String.valueOf(((request.getPage() - 1) * request.getPageSize()));
         final String retMax = String.valueOf(request.getPageSize());
