--- conflicted
+++ resolved
@@ -155,11 +155,7 @@
             value = {@ApiResponse(code = HTTP_STATUS_OK, message = API_STATUS_DESCRIPTION)
             })
     public Result<IdentificationResult> launchIdentification(@RequestBody final IdentificationRequest request)
-<<<<<<< HEAD
             throws ExternalDbUnavailableException, ParseException, IOException {
-=======
-            throws ExternalDbUnavailableException {
->>>>>>> bb4a2d60
         return Result.success(targetSecurityService.launchIdentification(request));
     }
 
