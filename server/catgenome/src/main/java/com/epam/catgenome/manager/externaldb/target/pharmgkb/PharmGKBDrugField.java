/*
 * MIT License
 *
 * Copyright (c) 2023 EPAM Systems
 *
 * Permission is hereby granted, free of charge, to any person obtaining a copy
 * of this software and associated documentation files (the "Software"), to deal
 * in the Software without restriction, including without limitation the rights
 * to use, copy, modify, merge, publish, distribute, sublicense, and/or sell
 * copies of the Software, and to permit persons to whom the Software is
 * furnished to do so, subject to the following conditions:
 *
 * The above copyright notice and this permission notice shall be included in all
 * copies or substantial portions of the Software.
 *
 * THE SOFTWARE IS PROVIDED "AS IS", WITHOUT WARRANTY OF ANY KIND, EXPRESS OR
 * IMPLIED, INCLUDING BUT NOT LIMITED TO THE WARRANTIES OF MERCHANTABILITY,
 * FITNESS FOR A PARTICULAR PURPOSE AND NONINFRINGEMENT. IN NO EVENT SHALL THE
 * AUTHORS OR COPYRIGHT HOLDERS BE LIABLE FOR ANY CLAIM, DAMAGES OR OTHER
 * LIABILITY, WHETHER IN AN ACTION OF CONTRACT, TORT OR OTHERWISE, ARISING FROM,
 * OUT OF OR IN CONNECTION WITH THE SOFTWARE OR THE USE OR OTHER DEALINGS IN THE
 * SOFTWARE.
 */
package com.epam.catgenome.manager.externaldb.target.pharmgkb;

import com.epam.catgenome.entity.externaldb.target.pharmgkb.PharmGKBDrug;
import com.epam.catgenome.entity.index.FilterType;
import com.epam.catgenome.manager.externaldb.target.AssociationExportField;
import lombok.AllArgsConstructor;
import lombok.Getter;

import java.util.function.Function;

@Getter
@AllArgsConstructor
public enum PharmGKBDrugField implements AssociationExportField<PharmGKBDrug> {
<<<<<<< HEAD
    GENE_ID("Target ID", PharmGKBDrug::getGeneId, FilterType.TERMS, false),
    TARGET("Target", PharmGKBDrug::getTarget, FilterType.NONE, true),
=======
    GENE_ID("Target ID", PharmGKBDrug::getGeneId, FilterType.TERM, true),
>>>>>>> 942e5df9
    DRUG_NAME("Drug", PharmGKBDrug::getName, FilterType.PHRASE, true),
    DRUG_ID(false),
    SOURCE("Source", PharmGKBDrug::getSource, FilterType.OPTIONS, true);
    private String label;
    private Function<PharmGKBDrug, String> getter;
    private FilterType type;
    private final boolean export;

    PharmGKBDrugField(boolean export) {
        this.export = export;
    }
}<|MERGE_RESOLUTION|>--- conflicted
+++ resolved
@@ -34,12 +34,8 @@
 @Getter
 @AllArgsConstructor
 public enum PharmGKBDrugField implements AssociationExportField<PharmGKBDrug> {
-<<<<<<< HEAD
-    GENE_ID("Target ID", PharmGKBDrug::getGeneId, FilterType.TERMS, false),
+    GENE_ID("Target ID", PharmGKBDrug::getGeneId, FilterType.TERM, false),
     TARGET("Target", PharmGKBDrug::getTarget, FilterType.NONE, true),
-=======
-    GENE_ID("Target ID", PharmGKBDrug::getGeneId, FilterType.TERM, true),
->>>>>>> 942e5df9
     DRUG_NAME("Drug", PharmGKBDrug::getName, FilterType.PHRASE, true),
     DRUG_ID(false),
     SOURCE("Source", PharmGKBDrug::getSource, FilterType.OPTIONS, true);
