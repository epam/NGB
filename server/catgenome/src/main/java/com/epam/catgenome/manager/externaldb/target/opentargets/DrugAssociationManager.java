/*
 * MIT License
 *
 * Copyright (c) 2023 EPAM Systems
 *
 * Permission is hereby granted, free of charge, to any person obtaining a copy
 * of this software and associated documentation files (the "Software"), to deal
 * in the Software without restriction, including without limitation the rights
 * to use, copy, modify, merge, publish, distribute, sublicense, and/or sell
 * copies of the Software, and to permit persons to whom the Software is
 * furnished to do so, subject to the following conditions:
 *
 * The above copyright notice and this permission notice shall be included in all
 * copies or substantial portions of the Software.
 *
 * THE SOFTWARE IS PROVIDED "AS IS", WITHOUT WARRANTY OF ANY KIND, EXPRESS OR
 * IMPLIED, INCLUDING BUT NOT LIMITED TO THE WARRANTIES OF MERCHANTABILITY,
 * FITNESS FOR A PARTICULAR PURPOSE AND NONINFRINGEMENT. IN NO EVENT SHALL THE
 * AUTHORS OR COPYRIGHT HOLDERS BE LIABLE FOR ANY CLAIM, DAMAGES OR OTHER
 * LIABILITY, WHETHER IN AN ACTION OF CONTRACT, TORT OR OTHERWISE, ARISING FROM,
 * OUT OF OR IN CONNECTION WITH THE SOFTWARE OR THE USE OR OTHER DEALINGS IN THE
 * SOFTWARE.
 */
package com.epam.catgenome.manager.externaldb.target.opentargets;

import com.epam.catgenome.constant.MessagesConstants;
import com.epam.catgenome.entity.externaldb.target.opentargets.Disease;
import com.epam.catgenome.entity.externaldb.target.opentargets.DrugAssociation;
import com.epam.catgenome.entity.externaldb.target.opentargets.TargetDetails;
import com.epam.catgenome.entity.externaldb.target.opentargets.UrlEntity;
import com.epam.catgenome.entity.index.FilterType;
<<<<<<< HEAD
=======
import com.epam.catgenome.manager.export.ExportField;
import com.epam.catgenome.manager.export.ExportUtils;
>>>>>>> f631c643
import com.epam.catgenome.manager.externaldb.target.AbstractAssociationManager;
import com.epam.catgenome.manager.externaldb.target.AssociationExportField;
import com.epam.catgenome.manager.externaldb.target.AssociationExportFieldDiseaseView;
import com.epam.catgenome.manager.index.Filter;
<<<<<<< HEAD
=======
import com.epam.catgenome.util.FileFormat;
>>>>>>> f631c643
import com.fasterxml.jackson.core.JsonProcessingException;
import com.fasterxml.jackson.databind.JsonNode;
import com.fasterxml.jackson.databind.ObjectMapper;
import lombok.SneakyThrows;
import org.apache.commons.collections4.CollectionUtils;
import org.apache.lucene.document.Document;
import org.apache.lucene.document.Field;
import org.apache.lucene.document.SortedDocValuesField;
import org.apache.lucene.document.StringField;
import org.apache.lucene.document.TextField;
import org.apache.lucene.index.IndexWriter;
import org.apache.lucene.queryparser.classic.ParseException;
import org.apache.lucene.search.BooleanClause;
import org.apache.lucene.search.BooleanQuery;
import org.apache.lucene.search.Query;
import org.apache.lucene.util.BytesRef;
import org.springframework.beans.factory.annotation.Value;
import org.springframework.stereotype.Service;
import org.testng.internal.collections.Pair;

import java.io.BufferedReader;
import java.io.File;
import java.io.FileReader;
import java.io.IOException;
import java.io.Reader;
import java.nio.file.Path;
import java.nio.file.Paths;
import java.util.ArrayList;
import java.util.Arrays;
import java.util.Iterator;
import java.util.List;
import java.util.Map;
import java.util.Optional;
import java.util.function.Function;
import java.util.stream.Collectors;

import static com.epam.catgenome.util.IndexUtils.getByPhraseQuery;
<<<<<<< HEAD
import static com.epam.catgenome.util.IndexUtils.getByTermQuery;
=======
>>>>>>> f631c643
import static com.epam.catgenome.util.IndexUtils.getByTermsQuery;
import static com.epam.catgenome.util.NgbFileUtils.getDirectory;

@Service
public class DrugAssociationManager extends AbstractAssociationManager<DrugAssociation> {

    @Value("${targets.opentargets.drugsDir:knownDrugsAggregated}")
    private String drugsDir;
    private final DiseaseManager diseaseManager;
    private final TargetDetailsManager targetDetailsManager;

    public DrugAssociationManager(final DiseaseManager diseaseManager,
                                  final TargetDetailsManager targetDetailsManager,
                                  final @Value("${targets.index.directory}") String indexDirectory,
                                  final @Value("${targets.top.hits:10000}") int targetsTopHits) {
        super(Paths.get(indexDirectory, "opentargets.drug.association").toString(), targetsTopHits);
        this.diseaseManager = diseaseManager;
        this.targetDetailsManager = targetDetailsManager;
    }

    public Pair<Long, Long>  totalCount(final List<String> ids) throws ParseException, IOException {
        final List<DrugAssociation> result = searchByGeneIds(ids);
        return Pair.of(Long.valueOf(result.size()),
                result.stream().map(r -> r.getDrug().getId()).distinct().count());
    }

    public DrugFieldValues getFieldValues(final List<String> geneIds) throws IOException, ParseException {
        final Query query = buildQuery(geneIds, null);
        return getFieldValues(query);
    }

    public DrugFieldValues getFieldValues(final String diseaseId) throws IOException, ParseException {
        final Query query = getByTermQuery(diseaseId, DrugField.DISEASE_ID.name());
        return getFieldValues(query);
    }

    @Override
    public List<DrugAssociation> processEntries(final List<DrugAssociation> entries)
            throws ParseException, IOException {
        fillDiseases(entries);
        fillGenes(entries);
        return entries;
    }

    private void fillGenes(final List<DrugAssociation> entries) throws ParseException, IOException {
        final List<String> geneIds = entries.stream()
                .map(DrugAssociation::getGeneId)
                .distinct()
                .collect(Collectors.toList());
        if (!CollectionUtils.isEmpty(geneIds)) {
            final List<TargetDetails> genes = targetDetailsManager.search(geneIds);
            final Map<String, TargetDetails> genesMap = genes.stream()
                    .collect(Collectors.toMap(TargetDetails::getId, Function.identity()));
            for (DrugAssociation r : entries) {
                if (genesMap.containsKey(r.getGeneId())) {
                    r.setGeneSymbol(genesMap.get(r.getGeneId()).getSymbol());
                    r.setGeneName(genesMap.get(r.getGeneId()).getName());
                }
            }
        }
    }

    private void fillDiseases(final List<DrugAssociation> entries) throws ParseException, IOException {
        final List<String> diseaseIds = entries.stream()
                .map(r -> r.getDisease().getId())
                .distinct()
                .collect(Collectors.toList());
        if (!CollectionUtils.isEmpty(diseaseIds)) {
            final List<Disease> diseases = diseaseManager.search(diseaseIds);
            final Map<String, UrlEntity> diseasesMap = diseases.stream()
                    .map(t -> new UrlEntity(t.getId(), t.getName(), t.getUrl()))
                    .collect(Collectors.toMap(UrlEntity::getId, Function.identity()));
            for (DrugAssociation r : entries) {
                if (diseasesMap.containsKey(r.getDisease().getId())) {
                    r.setDisease(diseasesMap.get(r.getDisease().getId()));
                }
            }
        }
    }

    @Override
    public List<DrugAssociation> readEntries(final String path) throws IOException {
        final Path drugsPath = Paths.get(path, drugsDir);
        final File directory = getDirectory(drugsPath.toString());
        final List<DrugAssociation> entries = new ArrayList<>();
        String line;
        final ObjectMapper objectMapper = new ObjectMapper();
        for (File f: directory.listFiles()) {
            try (Reader reader = new FileReader(f); BufferedReader bufferedReader = new BufferedReader(reader)) {
                while ((line = bufferedReader.readLine()) != null) {
                    try {
                        JsonNode jsonNodes = objectMapper.readTree(line);
                        DrugAssociation entry = entryFromJson(jsonNodes);
                        entries.add(entry);
                    } catch (JsonProcessingException e) {
                        throw new IllegalStateException(MessagesConstants.ERROR_INCORRECT_JSON_FORMAT);
                    }
                }
            }
        }
        return entries;
    }

    @Override
    public String getDefaultSortField() {
        return DrugField.DRUG_NAME.name();
    }

    @Override
    public void addDoc(final IndexWriter writer, final DrugAssociation entry) throws IOException {
        final Document doc = new Document();
        doc.add(new StringField(DrugField.DRUG_ID.name(), entry.getDrug().getId(), Field.Store.YES));

        doc.add(new TextField(DrugField.DRUG_NAME.name(), entry.getDrug().getName(), Field.Store.YES));
        doc.add(new SortedDocValuesField(DrugField.DRUG_NAME.name(), new BytesRef(entry.getDrug().getName())));

        doc.add(new TextField(DrugField.DISEASE_ID.name(), entry.getDisease().getId(), Field.Store.YES));

        final String diseaseName = Optional.ofNullable(entry.getDisease().getName()).orElse("");
        doc.add(new TextField(DrugField.DISEASE_NAME.name(), diseaseName, Field.Store.YES));
        doc.add(new SortedDocValuesField(DrugField.DISEASE_NAME.name(), new BytesRef(diseaseName)));

        doc.add(new TextField(DrugField.GENE_ID.name(), entry.getGeneId(), Field.Store.YES));
        doc.add(new SortedDocValuesField(DrugField.GENE_ID.name(), new BytesRef(entry.getGeneId())));

        final String geneSymbol = Optional.ofNullable(entry.getGeneSymbol()).orElse("");
        doc.add(new TextField(DrugField.GENE_SYMBOL.name(), geneSymbol, Field.Store.YES));
        doc.add(new SortedDocValuesField(DrugField.GENE_SYMBOL.name(), new BytesRef(geneSymbol)));

        final String geneName = Optional.ofNullable(entry.getGeneName()).orElse("");
        doc.add(new StringField(DrugField.GENE_NAME.name(), geneName, Field.Store.YES));

        doc.add(new TextField(DrugField.DRUG_TYPE.name(), entry.getDrugType(), Field.Store.YES));
        doc.add(new SortedDocValuesField(DrugField.DRUG_TYPE.name(), new BytesRef(entry.getDrugType())));

        doc.add(new TextField(DrugField.MECHANISM_OF_ACTION.name(),
                entry.getMechanismOfAction(), Field.Store.YES));
        doc.add(new SortedDocValuesField(DrugField.MECHANISM_OF_ACTION.name(),
                new BytesRef(entry.getMechanismOfAction())));

        doc.add(new TextField(DrugField.ACTION_TYPE.name(), entry.getActionType(), Field.Store.YES));
        doc.add(new SortedDocValuesField(DrugField.ACTION_TYPE.name(), new BytesRef(entry.getActionType())));

        doc.add(new TextField(DrugField.PHASE.name(), entry.getPhase(), Field.Store.YES));
        doc.add(new SortedDocValuesField(DrugField.PHASE.name(), new BytesRef(entry.getPhase())));

        doc.add(new TextField(DrugField.STATUS.name(), entry.getStatus(), Field.Store.YES));
        doc.add(new SortedDocValuesField(DrugField.STATUS.name(), new BytesRef(entry.getStatus())));

        doc.add(new TextField(DrugField.SOURCE.name(), entry.getSource().getName(), Field.Store.YES));
        doc.add(new SortedDocValuesField(DrugField.SOURCE.name(), new BytesRef(entry.getSource().getName())));

        doc.add(new StringField(DrugField.SOURCE_URL.name(), entry.getSource().getUrl(), Field.Store.YES));
        writer.addDocument(doc);
    }

    @Override
    public DrugAssociation entryFromDoc(final Document doc) {
        final UrlEntity source = new UrlEntity();
        source.setName(doc.getField(DrugField.SOURCE.name()).stringValue());
        source.setUrl(doc.getField(DrugField.SOURCE_URL.name()).stringValue());

        final UrlEntity disease = new UrlEntity();
        final String diseaseId = doc.getField(DrugField.DISEASE_ID.name()).stringValue();
        disease.setId(diseaseId);
        disease.setName(doc.getField(DrugField.DISEASE_NAME.name()).stringValue());
        disease.setUrl(String.format(Disease.URL_PATTERN, diseaseId));

        final String drugId = doc.getField(DrugField.DRUG_ID.name()).stringValue();
        final UrlEntity drug = new UrlEntity(drugId);
        drug.setName(doc.getField(DrugField.DRUG_NAME.name()).stringValue());
        drug.setUrl(String.format(DrugAssociation.URL_PATTERN, drugId));

        return DrugAssociation.builder()
                .geneId(doc.getField(DrugField.GENE_ID.name()).stringValue())
                .disease(disease)
                .drug(drug)
                .drugType(doc.getField(DrugField.DRUG_TYPE.name()).stringValue())
                .mechanismOfAction(doc.getField(DrugField.MECHANISM_OF_ACTION.name()).stringValue())
                .actionType(doc.getField(DrugField.ACTION_TYPE.name()).stringValue())
                .phase(doc.getField(DrugField.PHASE.name()).stringValue())
                .status(doc.getField(DrugField.STATUS.name()).stringValue())
                .source(source)
                .build();
    }

    @Override
    public DrugAssociation entryFromDocDiseaseView(final Document doc) {
        final UrlEntity source = new UrlEntity();
        source.setName(doc.getField(DrugField.SOURCE.name()).stringValue());
        source.setUrl(doc.getField(DrugField.SOURCE_URL.name()).stringValue());

        final String drugId = doc.getField(DrugField.DRUG_ID.name()).stringValue();
        final UrlEntity drug = new UrlEntity(drugId);
        drug.setName(doc.getField(DrugField.DRUG_NAME.name()).stringValue());
        drug.setUrl(String.format(DrugAssociation.URL_PATTERN, drugId));

        return DrugAssociation.builder()
                .geneId(doc.getField(DrugField.GENE_ID.name()).stringValue())
                .geneSymbol(doc.getField(DrugField.GENE_SYMBOL.name()).stringValue())
                .geneName(doc.getField(DrugField.GENE_NAME.name()).stringValue())
                .drug(drug)
                .drugType(doc.getField(DrugField.DRUG_TYPE.name()).stringValue())
                .mechanismOfAction(doc.getField(DrugField.MECHANISM_OF_ACTION.name()).stringValue())
                .actionType(doc.getField(DrugField.ACTION_TYPE.name()).stringValue())
                .phase(doc.getField(DrugField.PHASE.name()).stringValue())
                .status(doc.getField(DrugField.STATUS.name()).stringValue())
                .source(source)
                .build();
    }

    @SneakyThrows
    @Override
    public void addFieldQuery(BooleanQuery.Builder builder, Filter filter) {
        final Query query = DrugField.valueOf(filter.getField()).getType().equals(FilterType.PHRASE) ?
                getByPhraseQuery(filter.getTerms().get(0), filter.getField()) :
                getByTermsQuery(filter.getTerms(), filter.getField());
        builder.add(query, BooleanClause.Occur.MUST);
    }

<<<<<<< HEAD
    private DrugFieldValues getFieldValues(final Query query) throws IOException, ParseException {
        final List<DrugAssociation> result = search(query, null);
        final List<String> drugTypes = result.stream()
                .map(DrugAssociation::getDrugType)
                .distinct()
                .sorted()
                .collect(Collectors.toList());
        final List<String> mechanismOfActions = result.stream()
                .map(DrugAssociation::getMechanismOfAction)
                .distinct()
                .sorted()
                .collect(Collectors.toList());
        final List<String> actionTypes = result.stream()
                .map(DrugAssociation::getActionType)
                .distinct()
                .sorted()
                .collect(Collectors.toList());
        final List<String> phases = result.stream()
                .map(DrugAssociation::getPhase)
                .distinct()
                .sorted()
                .collect(Collectors.toList());
        final List<String> statuses = result.stream()
                .map(DrugAssociation::getStatus)
                .distinct()
                .sorted()
                .collect(Collectors.toList());
        final List<String> sources = result.stream()
                .map(d -> d.getSource().getName())
                .distinct()
                .sorted()
                .collect(Collectors.toList());
        return DrugFieldValues.builder()
                .drugTypes(drugTypes)
                .mechanismOfActions(mechanismOfActions)
                .actionTypes(actionTypes)
                .phases(phases)
                .statuses(statuses)
                .sources(sources)
                .build();
=======
    public byte[] export(final String diseaseId, final FileFormat format, final boolean includeHeader)
            throws ParseException, IOException {
        final List<ExportField<DrugAssociation>> exportFields = Arrays.stream(DrugField.values())
                .filter(AssociationExportFieldDiseaseView::isExportDiseaseView)
                .collect(Collectors.toList());
        return ExportUtils.export(search(diseaseId), exportFields, format, includeHeader);
>>>>>>> f631c643
    }

    private DrugAssociation entryFromJson(final JsonNode jsonNodes) {
        final JsonNode urls = jsonNodes.at("/urls");
        final UrlEntity source = new UrlEntity();
        if (urls.isArray()) {
            Iterator<JsonNode> elements = urls.elements();
            if (elements.hasNext()) {
                JsonNode node = elements.next();
                source.setName(node.at("/niceName").asText());
                source.setUrl(node.at("/url").asText());
            }
        }
        final UrlEntity disease = new UrlEntity(jsonNodes.at("/diseaseId").asText());
        final UrlEntity drug = new UrlEntity(jsonNodes.at("/drugId").asText());
        drug.setName(jsonNodes.at("/prefName").asText());
        return DrugAssociation.builder()
                .geneId(jsonNodes.at("/targetId").asText())
                .disease(disease)
                .drug(drug)
                .drugType(jsonNodes.at("/drugType").asText())
                .mechanismOfAction(jsonNodes.at("/mechanismOfAction").asText())
                .actionType(jsonNodes.at("/mechanismOfAction").asText())
                .phase(jsonNodes.at("/phase").asText())
                .status(jsonNodes.at("/status").asText())
                .source(source)
                .build();
    }

    @Override
    public List<AssociationExportField<DrugAssociation>> getExportFields() {
        return Arrays.asList(DrugField.values());
    }
}<|MERGE_RESOLUTION|>--- conflicted
+++ resolved
@@ -29,19 +29,14 @@
 import com.epam.catgenome.entity.externaldb.target.opentargets.TargetDetails;
 import com.epam.catgenome.entity.externaldb.target.opentargets.UrlEntity;
 import com.epam.catgenome.entity.index.FilterType;
-<<<<<<< HEAD
-=======
 import com.epam.catgenome.manager.export.ExportField;
 import com.epam.catgenome.manager.export.ExportUtils;
->>>>>>> f631c643
+import com.epam.catgenome.entity.index.FilterType;
 import com.epam.catgenome.manager.externaldb.target.AbstractAssociationManager;
 import com.epam.catgenome.manager.externaldb.target.AssociationExportField;
 import com.epam.catgenome.manager.externaldb.target.AssociationExportFieldDiseaseView;
 import com.epam.catgenome.manager.index.Filter;
-<<<<<<< HEAD
-=======
 import com.epam.catgenome.util.FileFormat;
->>>>>>> f631c643
 import com.fasterxml.jackson.core.JsonProcessingException;
 import com.fasterxml.jackson.databind.JsonNode;
 import com.fasterxml.jackson.databind.ObjectMapper;
@@ -79,11 +74,8 @@
 import java.util.stream.Collectors;
 
 import static com.epam.catgenome.util.IndexUtils.getByPhraseQuery;
-<<<<<<< HEAD
+import static com.epam.catgenome.util.IndexUtils.getByTermsQuery;
 import static com.epam.catgenome.util.IndexUtils.getByTermQuery;
-=======
->>>>>>> f631c643
-import static com.epam.catgenome.util.IndexUtils.getByTermsQuery;
 import static com.epam.catgenome.util.NgbFileUtils.getDirectory;
 
 @Service
@@ -303,55 +295,12 @@
         builder.add(query, BooleanClause.Occur.MUST);
     }
 
-<<<<<<< HEAD
-    private DrugFieldValues getFieldValues(final Query query) throws IOException, ParseException {
-        final List<DrugAssociation> result = search(query, null);
-        final List<String> drugTypes = result.stream()
-                .map(DrugAssociation::getDrugType)
-                .distinct()
-                .sorted()
-                .collect(Collectors.toList());
-        final List<String> mechanismOfActions = result.stream()
-                .map(DrugAssociation::getMechanismOfAction)
-                .distinct()
-                .sorted()
-                .collect(Collectors.toList());
-        final List<String> actionTypes = result.stream()
-                .map(DrugAssociation::getActionType)
-                .distinct()
-                .sorted()
-                .collect(Collectors.toList());
-        final List<String> phases = result.stream()
-                .map(DrugAssociation::getPhase)
-                .distinct()
-                .sorted()
-                .collect(Collectors.toList());
-        final List<String> statuses = result.stream()
-                .map(DrugAssociation::getStatus)
-                .distinct()
-                .sorted()
-                .collect(Collectors.toList());
-        final List<String> sources = result.stream()
-                .map(d -> d.getSource().getName())
-                .distinct()
-                .sorted()
-                .collect(Collectors.toList());
-        return DrugFieldValues.builder()
-                .drugTypes(drugTypes)
-                .mechanismOfActions(mechanismOfActions)
-                .actionTypes(actionTypes)
-                .phases(phases)
-                .statuses(statuses)
-                .sources(sources)
-                .build();
-=======
     public byte[] export(final String diseaseId, final FileFormat format, final boolean includeHeader)
             throws ParseException, IOException {
         final List<ExportField<DrugAssociation>> exportFields = Arrays.stream(DrugField.values())
                 .filter(AssociationExportFieldDiseaseView::isExportDiseaseView)
                 .collect(Collectors.toList());
         return ExportUtils.export(search(diseaseId), exportFields, format, includeHeader);
->>>>>>> f631c643
     }
 
     private DrugAssociation entryFromJson(final JsonNode jsonNodes) {
