package com.epam.catgenome.entity.externaldb.homologene;

/*
 * MIT License
 *
 * Copyright (c) 2021 EPAM Systems
 *
 * Permission is hereby granted, free of charge, to any person obtaining a copy
 * of this software and associated documentation files (the "Software"), to deal
 * in the Software without restriction, including without limitation the rights
 * to use, copy, modify, merge, publish, distribute, sublicense, and/or sell
 * copies of the Software, and to permit persons to whom the Software is
 * furnished to do so, subject to the following conditions:
 *
 * The above copyright notice and this permission notice shall be included in all
 * copies or substantial portions of the Software.
 *
 * THE SOFTWARE IS PROVIDED "AS IS", WITHOUT WARRANTY OF ANY KIND, EXPRESS OR
 * IMPLIED, INCLUDING BUT NOT LIMITED TO THE WARRANTIES OF MERCHANTABILITY,
 * FITNESS FOR A PARTICULAR PURPOSE AND NONINFRINGEMENT. IN NO EVENT SHALL THE
 * AUTHORS OR COPYRIGHT HOLDERS BE LIABLE FOR ANY CLAIM, DAMAGES OR OTHER
 * LIABILITY, WHETHER IN AN ACTION OF CONTRACT, TORT OR OTHERWISE, ARISING FROM,
 * OUT OF OR IN CONNECTION WITH THE SOFTWARE OR THE USE OR OTHER DEALINGS IN THE
 * SOFTWARE.
 */
import lombok.Getter;
import lombok.Setter;

@Getter
<<<<<<< HEAD
public class Domain {
    @XmlElement(name = "HG-Domain_begin")
=======
@Setter
public class Domain {
>>>>>>> a4ea6418
    private Long begin;
    private Long end;
    private Long pssmId;
<<<<<<< HEAD
    @XmlElement(name = "HG-Domain_cdd-id")
    private String cddId;
    @XmlElement(name = "HG-Domain_cdd-name")
=======
    private String cddId;
>>>>>>> a4ea6418
    private String cddName;
}<|MERGE_RESOLUTION|>--- conflicted
+++ resolved
@@ -27,22 +27,11 @@
 import lombok.Setter;
 
 @Getter
-<<<<<<< HEAD
-public class Domain {
-    @XmlElement(name = "HG-Domain_begin")
-=======
 @Setter
 public class Domain {
->>>>>>> a4ea6418
     private Long begin;
     private Long end;
     private Long pssmId;
-<<<<<<< HEAD
-    @XmlElement(name = "HG-Domain_cdd-id")
     private String cddId;
-    @XmlElement(name = "HG-Domain_cdd-name")
-=======
-    private String cddId;
->>>>>>> a4ea6418
     private String cddName;
 }