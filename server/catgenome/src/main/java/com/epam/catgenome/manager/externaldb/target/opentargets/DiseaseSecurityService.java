--- conflicted
+++ resolved
@@ -70,10 +70,11 @@
     }
 
     @PreAuthorize(ROLE_USER)
-<<<<<<< HEAD
     public DrugFieldValues getDrugFieldValues(final String diseaseId) throws IOException, ParseException {
         return drugAssociationManager.getFieldValues(diseaseId);
-=======
+    }
+
+    @PreAuthorize(ROLE_USER)
     public byte[] exportDrugs(final String diseaseId, final FileFormat format, final boolean includeHeader)
             throws IOException, ParseException {
         return drugAssociationManager.export(diseaseId, format, includeHeader);
@@ -84,6 +85,5 @@
     public byte[] exportTargets(final String diseaseId, final FileFormat format, final boolean includeHeader)
             throws IOException, ParseException {
         return diseaseAssociationManager.export(diseaseId, format, includeHeader);
->>>>>>> f631c643
     }
 }