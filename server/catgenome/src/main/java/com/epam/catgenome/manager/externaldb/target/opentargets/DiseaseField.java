--- conflicted
+++ resolved
@@ -25,11 +25,7 @@
 
 import com.epam.catgenome.entity.externaldb.target.opentargets.DiseaseAssociation;
 import com.epam.catgenome.entity.index.FilterType;
-<<<<<<< HEAD
-import com.epam.catgenome.manager.externaldb.target.AssociationExportField;
-=======
 import com.epam.catgenome.manager.externaldb.target.AssociationExportFieldDiseaseView;
->>>>>>> f631c643
 import lombok.AllArgsConstructor;
 import lombok.Getter;
 
@@ -37,28 +33,6 @@
 
 @Getter
 @AllArgsConstructor
-<<<<<<< HEAD
-public enum DiseaseField implements AssociationExportField<DiseaseAssociation> {
-    GENE_ID("Target ID", DiseaseAssociation::getGeneId, FilterType.TERMS, true),
-    GENE_SYMBOL("Target", DiseaseAssociation::getGeneSymbol,  FilterType.TERMS, false),
-
-    GENE_NAME("Target Description", DiseaseAssociation::getGeneName,  FilterType.NONE, false),
-    DISEASE_ID(false),
-    DISEASE_NAME("Disease", DiseaseAssociation::getDiseaseName, FilterType.PHRASE, true),
-    OVERALL_SCORE("Overall score", o -> String.valueOf(o.getOverallScore()), FilterType.NONE, true),
-    GENETIC_ASSOCIATIONS_SCORE("Genetic associations", o -> String.valueOf(o.getGeneticAssociationScore()),
-            FilterType.NONE, true),
-    SOMATIC_MUTATIONS_SCORE("Somatic mutations", o -> String.valueOf(o.getSomaticMutationScore()),
-            FilterType.NONE, true),
-    DRUGS_SCORE("Drugs", o -> String.valueOf(o.getKnownDrugScore()), FilterType.NONE, true),
-    PATHWAYS_SCORE("Pathways systems", o -> String.valueOf(o.getAffectedPathwayScore()),
-            FilterType.NONE, true),
-    TEXT_MINING_SCORE("Text mining", o -> String.valueOf(o.getLiteratureScore()), FilterType.NONE, true),
-    ANIMAL_MODELS_SCORE("Animal models", o -> String.valueOf(o.getAnimalModelScore()),
-            FilterType.NONE, true),
-    RNA_EXPRESSION_SCORE("RNA expression", o -> String.valueOf(o.getRnaExpressionScore()),
-            FilterType.NONE, true);
-=======
 public enum DiseaseField implements AssociationExportFieldDiseaseView<DiseaseAssociation> {
     GENE_ID("Target ID", DiseaseAssociation::getGeneId, FilterType.TERMS, true, false),
     GENE_SYMBOL("Target", DiseaseAssociation::getGeneSymbol,  FilterType.TERMS, false, true),
@@ -84,7 +58,6 @@
             FilterType.NONE, true, true),
     RNA_EXPRESSION_SCORE("RNA expression", o -> String.valueOf(o.getRnaExpressionScore()),
             FilterType.NONE, true, true);
->>>>>>> f631c643
     private String label;
     private Function<DiseaseAssociation, String> getter;
     private FilterType type;
