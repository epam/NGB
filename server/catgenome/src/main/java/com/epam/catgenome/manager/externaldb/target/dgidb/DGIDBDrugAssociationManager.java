--- conflicted
+++ resolved
@@ -108,12 +108,7 @@
                 if (!TextUtils.isBlank(geneId) && !TextUtils.isBlank(name)) {
                     DGIDBDrugAssociation entry = DGIDBDrugAssociation.builder()
                             .name(name)
-<<<<<<< HEAD
-                            .entrezId(entrezId)
-                            .claimName(getCellValue(cells, 5))
-=======
                             .geneId(geneId)
->>>>>>> 882b0ef7
                             .interactionClaimSource(getCellValue(cells, 3))
                             .interactionTypes(getCellValue(cells, 4))
                             .build();
@@ -158,14 +153,7 @@
             doc.add(new TextField(DGIDBField.DRUG_NAME.name(), entry.getName(), Field.Store.YES));
             doc.add(new SortedDocValuesField(DGIDBField.DRUG_NAME.name(), new BytesRef(entry.getName())));
 
-<<<<<<< HEAD
-            doc.add(new TextField(DGIDBField.DRUG_CLAIM_NAME.name(), entry.getClaimName(), Field.Store.YES));
-            doc.add(new SortedDocValuesField(DGIDBField.DRUG_CLAIM_NAME.name(), new BytesRef(entry.getClaimName())));
-
-            doc.add(new TextField(DGIDBField.INTERACTION_TYPES.name(), entry.getInteractionTypes(), Field.Store.YES));
-=======
             doc.add(new StringField(DGIDBField.INTERACTION_TYPES.name(), entry.getInteractionTypes(), Field.Store.YES));
->>>>>>> 882b0ef7
             doc.add(new SortedDocValuesField(DGIDBField.INTERACTION_TYPES.name(),
                     new BytesRef(entry.getInteractionTypes())));
 
@@ -185,12 +173,6 @@
                 .name(name)
                 .url(String.format(DGIDBDrugAssociation.URL_PATTERN, name))
                 .geneId(doc.getField(DGIDBField.GENE_ID.name()).stringValue())
-<<<<<<< HEAD
-                .name(drugName)
-                .url(String.format(DGIDBDrugAssociation.URL_PATTERN, drugName))
-                .claimName(doc.getField(DGIDBField.DRUG_CLAIM_NAME.name()).stringValue())
-=======
->>>>>>> 882b0ef7
                 .interactionTypes(doc.getField(DGIDBField.INTERACTION_TYPES.name()).stringValue())
                 .interactionClaimSource(doc.getField(DGIDBField.INTERACTION_CLAIM_SOURCE.name()).stringValue())
                 .build();
