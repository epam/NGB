/*
 * MIT License
 *
 * Copyright (c) 2023 EPAM Systems
 *
 * Permission is hereby granted, free of charge, to any person obtaining a copy
 * of this software and associated documentation files (the "Software"), to deal
 * in the Software without restriction, including without limitation the rights
 * to use, copy, modify, merge, publish, distribute, sublicense, and/or sell
 * copies of the Software, and to permit persons to whom the Software is
 * furnished to do so, subject to the following conditions:
 *
 * The above copyright notice and this permission notice shall be included in all
 * copies or substantial portions of the Software.
 *
 * THE SOFTWARE IS PROVIDED "AS IS", WITHOUT WARRANTY OF ANY KIND, EXPRESS OR
 * IMPLIED, INCLUDING BUT NOT LIMITED TO THE WARRANTIES OF MERCHANTABILITY,
 * FITNESS FOR A PARTICULAR PURPOSE AND NONINFRINGEMENT. IN NO EVENT SHALL THE
 * AUTHORS OR COPYRIGHT HOLDERS BE LIABLE FOR ANY CLAIM, DAMAGES OR OTHER
 * LIABILITY, WHETHER IN AN ACTION OF CONTRACT, TORT OR OTHERWISE, ARISING FROM,
 * OUT OF OR IN CONNECTION WITH THE SOFTWARE OR THE USE OR OTHER DEALINGS IN THE
 * SOFTWARE.
 */
package com.epam.catgenome.manager.externaldb.target;

<<<<<<< HEAD
=======
import com.epam.catgenome.entity.index.FilterType;
import com.epam.catgenome.manager.export.ExportField;
import com.epam.catgenome.manager.export.ExportUtils;
>>>>>>> 942e5df9
import com.epam.catgenome.manager.externaldb.SearchResult;
import com.epam.catgenome.manager.index.AbstractIndexManager;
import com.epam.catgenome.manager.index.Filter;
import com.epam.catgenome.manager.index.SearchRequest;
import lombok.Getter;
import org.apache.lucene.document.Document;
import org.apache.lucene.index.DirectoryReader;
import org.apache.lucene.index.IndexReader;
import org.apache.lucene.queryparser.classic.ParseException;
import org.apache.lucene.search.BooleanClause;
import org.apache.lucene.search.BooleanQuery;
import org.apache.lucene.search.IndexSearcher;
import org.apache.lucene.search.Query;
import org.apache.lucene.search.ScoreDoc;
import org.apache.lucene.search.TopDocs;
import org.apache.lucene.store.Directory;
import org.apache.lucene.store.SimpleFSDirectory;

import java.io.IOException;
import java.nio.file.Paths;
import java.util.ArrayList;
import java.util.List;

import static com.epam.catgenome.util.IndexUtils.*;
import static com.epam.catgenome.util.Utils.DEFAULT_PAGE_SIZE;

public abstract class AbstractAssociationManager<T> extends AbstractIndexManager<T> {

    public AbstractAssociationManager(String indexDirectory, int topHits) {
        super(indexDirectory, topHits);
    }

    public SearchResult<T> search(final AssociationSearchRequest request)
            throws IOException, ParseException {
        final Query query = buildQuery(request.getGeneIds(), request.getFilters());
        return search(request, query);
    }

    public SearchResult<T> search(final SearchRequest request, final String diseaseId)
            throws ParseException, IOException {
        final BooleanQuery.Builder mainBuilder = new BooleanQuery.Builder();
        mainBuilder.add(getByTermQuery(diseaseId, IndexCommonFields.DISEASE_ID.name()), BooleanClause.Occur.MUST);
        if (request.getFilters() != null) {
            for (Filter filter: request.getFilters()) {
                addFieldQuery(mainBuilder, filter);
            }
        }
        final Query query = mainBuilder.build();
        final List<T> entries = new ArrayList<>();
        final SearchResult<T> searchResult = new SearchResult<>();
        final int page = (request.getPage() == null || request.getPage() <= 0) ? 1 : request.getPage();
        final int pageSize = (request.getPageSize() == null || request.getPage() <= 0) ? DEFAULT_PAGE_SIZE
                : request.getPageSize();
        final int hits = page * pageSize;

        try (Directory index = new SimpleFSDirectory(Paths.get(indexDirectory));
             IndexReader indexReader = DirectoryReader.open(index)) {
            IndexSearcher searcher = new IndexSearcher(indexReader);
            TopDocs topDocs = searcher.search(query, hits, getSort(request.getOrderInfos()));
            ScoreDoc[] scoreDocs = topDocs.scoreDocs;

            final int from = (page - 1) * pageSize;
            final int to = Math.min(from + pageSize, scoreDocs.length);
            for (int i = from; i < to; i++) {
                Document doc = searcher.doc(scoreDocs[i].doc);
                T entry = entryFromDocDiseaseView(doc);
                entries.add(entry);
            }
            searchResult.setItems(entries);
            searchResult.setTotalCount(topDocs.totalHits);
        }
        return searchResult;
    }

    public List<T> search(final String diseaseId)
            throws ParseException, IOException {
        final BooleanQuery.Builder mainBuilder = new BooleanQuery.Builder();
        mainBuilder.add(getByTermQuery(diseaseId, IndexCommonFields.DISEASE_ID.name()), BooleanClause.Occur.MUST);
        final List<T> entries = new ArrayList<>();
        try (Directory index = new SimpleFSDirectory(Paths.get(indexDirectory));
             IndexReader indexReader = DirectoryReader.open(index)) {
            IndexSearcher searcher = new IndexSearcher(indexReader);
            TopDocs topDocs = searcher.search(mainBuilder.build(), topHits, getDefaultSort());
            ScoreDoc[] scoreDocs = topDocs.scoreDocs;
            for (ScoreDoc scoreDoc : scoreDocs) {
                Document doc = searcher.doc(scoreDoc.doc);
                T entry = entryFromDocDiseaseView(doc);
                entries.add(entry);
            }
        }
        return entries;
    }

    public List<T> search(final List<String> geneIds) throws ParseException, IOException {
        return search(getByGeneIdsQuery(geneIds), getDefaultSort());
    }

    public T entryFromDocDiseaseView(Document doc) {
        return null;
    };

    public static Query getByGeneIdsQuery(final List<String> ids) throws ParseException {
        return getByTermsQuery(ids, IndexCommonFields.GENE_ID.name());
    }

    public List<T> searchByGeneIds(final List<String> ids) throws ParseException, IOException {
        return search(ids, IndexCommonFields.GENE_ID.name());
    }

    public Query buildQuery(final List<String> geneIds, final List<Filter> filters) throws ParseException {
        final BooleanQuery.Builder mainBuilder = new BooleanQuery.Builder();
        mainBuilder.add(getByGeneIdsQuery(geneIds), BooleanClause.Occur.MUST);
        if (filters != null) {
            for (Filter filter: filters) {
                addFieldQuery(mainBuilder, filter);
            }
        }
        return mainBuilder.build();
    }

<<<<<<< HEAD
    public abstract void addFieldQuery(BooleanQuery.Builder builder, Filter filter);
=======
    public void addFieldQuery(BooleanQuery.Builder builder, Filter filter) throws ParseException {
        Query query;
        switch (getFilterType(filter.getField())) {
            case PHRASE:
                query = getByPhraseQuery(filter.getTerms().get(0), filter.getField());
                break;
            case TERM:
                query = getByTermsQuery(filter.getTerms(), filter.getField());
                break;
            case OPTIONS:
                query = getByOptionsQuery(filter.getTerms(), filter.getField());
                break;
            default:
                return;
        }
        builder.add(query, BooleanClause.Occur.MUST);
    }

    public abstract FilterType getFilterType(String fieldName);
    public abstract List<AssociationExportField<T>> getExportFields();
>>>>>>> 942e5df9

    @Getter
    private enum IndexCommonFields {
        GENE_ID,
        DISEASE_ID;
    }
}<|MERGE_RESOLUTION|>--- conflicted
+++ resolved
@@ -23,16 +23,13 @@
  */
 package com.epam.catgenome.manager.externaldb.target;
 
-<<<<<<< HEAD
-=======
-import com.epam.catgenome.entity.index.FilterType;
 import com.epam.catgenome.manager.export.ExportField;
 import com.epam.catgenome.manager.export.ExportUtils;
->>>>>>> 942e5df9
 import com.epam.catgenome.manager.externaldb.SearchResult;
 import com.epam.catgenome.manager.index.AbstractIndexManager;
 import com.epam.catgenome.manager.index.Filter;
 import com.epam.catgenome.manager.index.SearchRequest;
+import com.epam.catgenome.util.FileFormat;
 import lombok.Getter;
 import org.apache.lucene.document.Document;
 import org.apache.lucene.index.DirectoryReader;
@@ -51,8 +48,10 @@
 import java.nio.file.Paths;
 import java.util.ArrayList;
 import java.util.List;
+import java.util.stream.Collectors;
 
-import static com.epam.catgenome.util.IndexUtils.*;
+import static com.epam.catgenome.util.IndexUtils.getByTermQuery;
+import static com.epam.catgenome.util.IndexUtils.getByTermsQuery;
 import static com.epam.catgenome.util.Utils.DEFAULT_PAGE_SIZE;
 
 public abstract class AbstractAssociationManager<T> extends AbstractIndexManager<T> {
@@ -149,9 +148,6 @@
         return mainBuilder.build();
     }
 
-<<<<<<< HEAD
-    public abstract void addFieldQuery(BooleanQuery.Builder builder, Filter filter);
-=======
     public void addFieldQuery(BooleanQuery.Builder builder, Filter filter) throws ParseException {
         Query query;
         switch (getFilterType(filter.getField())) {
@@ -171,8 +167,6 @@
     }
 
     public abstract FilterType getFilterType(String fieldName);
-    public abstract List<AssociationExportField<T>> getExportFields();
->>>>>>> 942e5df9
 
     @Getter
     private enum IndexCommonFields {
