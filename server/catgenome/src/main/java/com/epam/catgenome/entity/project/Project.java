--- conflicted
+++ resolved
@@ -64,11 +64,8 @@
     private Date lastOpenedDate;
     private List<Project> nestedProjects;
     private Long parentId;
-<<<<<<< HEAD
     private List<ProjectNote> notes;
-=======
     private Map<String, String> metadata;
->>>>>>> 94dd5fbb
 
     public Project(Long id) {
         super(id);
@@ -145,6 +142,54 @@
         return parentId != null ? new Project(parentId) : null;
     }
 
+    public List<ProjectItem> getItems() {
+        return items;
+    }
+
+    public void setItems(List<ProjectItem> items) {
+        this.items = items;
+    }
+
+    public Integer getItemsCount() {
+        return itemsCount;
+    }
+
+    public void setItemsCount(Integer itemsCount) {
+        this.itemsCount = itemsCount;
+    }
+
+    public Map<BiologicalDataItemFormat, Integer> getItemsCountPerFormat() {
+        return itemsCountPerFormat;
+    }
+
+    public void setItemsCountPerFormat(Map<BiologicalDataItemFormat, Integer> itemsCountPerFormat) {
+        this.itemsCountPerFormat = itemsCountPerFormat;
+    }
+
+    public Date getLastOpenedDate() {
+        return lastOpenedDate;
+    }
+
+    public void setLastOpenedDate(Date lastOpenedDate) {
+        this.lastOpenedDate = lastOpenedDate;
+    }
+
+    public List<Project> getNestedProjects() {
+        return nestedProjects;
+    }
+
+    public void setNestedProjects(List<Project> nestedProjects) {
+        this.nestedProjects = nestedProjects;
+    }
+
+    public Long getParentId() {
+        return parentId;
+    }
+
+    public void setParentId(Long parentId) {
+        this.parentId = parentId;
+    }
+
     @Override
     public AclClass getAclClass() {
         return  AclClass.PROJECT;
