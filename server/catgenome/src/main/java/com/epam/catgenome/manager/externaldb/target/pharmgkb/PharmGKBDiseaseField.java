--- conflicted
+++ resolved
@@ -34,12 +34,8 @@
 @Getter
 @AllArgsConstructor
 public enum PharmGKBDiseaseField implements AssociationExportField<PharmGKBDisease> {
-<<<<<<< HEAD
-    GENE_ID("Target ID", PharmGKBDisease::getGeneId, FilterType.TERMS, false),
+    GENE_ID("Target ID", PharmGKBDisease::getGeneId, FilterType.TERM, false),
     TARGET("Target", PharmGKBDisease::getTarget, FilterType.NONE, true),
-=======
-    GENE_ID("Target ID", PharmGKBDisease::getGeneId, FilterType.TERM, true),
->>>>>>> 942e5df9
     DISEASE_NAME("Disease", PharmGKBDisease::getName, FilterType.PHRASE, true),
     DISEASE_ID(false);
     private String label;
