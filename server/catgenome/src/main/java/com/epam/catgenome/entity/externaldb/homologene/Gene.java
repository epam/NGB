--- conflicted
+++ resolved
@@ -24,18 +24,12 @@
 package com.epam.catgenome.entity.externaldb.homologene;
 
 import lombok.Getter;
-import lombok.NoArgsConstructor;
 import lombok.Setter;
 
 import java.util.List;
 
 @Getter
 @Setter
-<<<<<<< HEAD
-@Builder
-@NoArgsConstructor
-=======
->>>>>>> a4ea6418
 public class Gene {
     private Long geneId;
     private String symbol;
