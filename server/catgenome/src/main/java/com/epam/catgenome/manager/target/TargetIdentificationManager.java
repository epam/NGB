/*
 * MIT License
 *
 * Copyright (c) 2023 EPAM Systems
 *
 * Permission is hereby granted, free of charge, to any person obtaining a copy
 * of this software and associated documentation files (the "Software"), to deal
 * in the Software without restriction, including without limitation the rights
 * to use, copy, modify, merge, publish, distribute, sublicense, and/or sell
 * copies of the Software, and to permit persons to whom the Software is
 * furnished to do so, subject to the following conditions:
 *
 * The above copyright notice and this permission notice shall be included in all
 * copies or substantial portions of the Software.
 *
 * THE SOFTWARE IS PROVIDED "AS IS", WITHOUT WARRANTY OF ANY KIND, EXPRESS OR
 * IMPLIED, INCLUDING BUT NOT LIMITED TO THE WARRANTIES OF MERCHANTABILITY,
 * FITNESS FOR A PARTICULAR PURPOSE AND NONINFRINGEMENT. IN NO EVENT SHALL THE
 * AUTHORS OR COPYRIGHT HOLDERS BE LIABLE FOR ANY CLAIM, DAMAGES OR OTHER
 * LIABILITY, WHETHER IN AN ACTION OF CONTRACT, TORT OR OTHERWISE, ARISING FROM,
 * OUT OF OR IN CONNECTION WITH THE SOFTWARE OR THE USE OR OTHER DEALINGS IN THE
 * SOFTWARE.
 */
package com.epam.catgenome.manager.target;

import com.epam.catgenome.controller.vo.externaldb.NCBISummaryVO;
import com.epam.catgenome.controller.vo.target.PublicationSearchRequest;
import com.epam.catgenome.entity.externaldb.ncbi.GeneId;
import com.epam.catgenome.entity.externaldb.target.opentargets.AssociationType;
import com.epam.catgenome.entity.externaldb.target.opentargets.BareDisease;
import com.epam.catgenome.entity.externaldb.target.opentargets.Disease;
import com.epam.catgenome.entity.externaldb.target.opentargets.DiseaseAssociation;
import com.epam.catgenome.entity.externaldb.target.opentargets.DiseaseAssociationAggregated;
import com.epam.catgenome.entity.externaldb.target.opentargets.DrugAssociation;
import com.epam.catgenome.entity.externaldb.target.opentargets.TargetDetails;
import com.epam.catgenome.entity.externaldb.target.opentargets.UrlEntity;
import com.epam.catgenome.entity.externaldb.target.pharmgkb.PharmGKBDisease;
import com.epam.catgenome.entity.externaldb.target.pharmgkb.PharmGKBDrug;
import com.epam.catgenome.entity.target.GeneSequences;
import com.epam.catgenome.manager.externaldb.PudMedService;
<<<<<<< HEAD
import com.epam.catgenome.manager.externaldb.ncbi.NCBIGeneSequencesManager;
=======
import com.epam.catgenome.manager.externaldb.PdbEntriesManager;
import com.epam.catgenome.manager.externaldb.SearchResult;
import com.epam.catgenome.manager.externaldb.bindings.rcsbpbd.dto.Structure;
import com.epam.catgenome.controller.vo.target.StructuresSearchRequest;
>>>>>>> 9bb93abb
import com.epam.catgenome.manager.externaldb.target.AssociationSearchRequest;
import com.epam.catgenome.entity.externaldb.target.dgidb.DGIDBDrugAssociation;
import com.epam.catgenome.entity.target.IdentificationRequest;
import com.epam.catgenome.entity.target.IdentificationResult;
import com.epam.catgenome.exception.ExternalDbUnavailableException;
import com.epam.catgenome.manager.externaldb.target.dgidb.DGIDBDrugAssociationManager;
import com.epam.catgenome.manager.externaldb.target.dgidb.DGIDBDrugFieldValues;
import com.epam.catgenome.manager.externaldb.ncbi.NCBIGeneIdsManager;
import com.epam.catgenome.manager.externaldb.ncbi.NCBIGeneManager;
import com.epam.catgenome.manager.externaldb.target.opentargets.DiseaseAssociationManager;
import com.epam.catgenome.manager.externaldb.target.opentargets.DiseaseManager;
import com.epam.catgenome.manager.externaldb.target.opentargets.DrugAssociationManager;
import com.epam.catgenome.manager.externaldb.target.opentargets.DrugFieldValues;
import com.epam.catgenome.manager.externaldb.target.opentargets.TargetDetailsManager;
import com.epam.catgenome.manager.externaldb.target.pharmgkb.PharmGKBDiseaseAssociationManager;
import com.epam.catgenome.manager.externaldb.target.pharmgkb.PharmGKBDrugAssociationManager;
import com.epam.catgenome.manager.externaldb.target.pharmgkb.PharmGKBDrugFieldValues;
import com.epam.catgenome.manager.externaldb.target.pharmgkb.PharmGKBDrugManager;
import com.epam.catgenome.manager.externaldb.target.pharmgkb.PharmGKBGeneManager;
import lombok.RequiredArgsConstructor;
import org.apache.commons.collections4.ListUtils;
import org.apache.lucene.queryparser.classic.ParseException;
import org.springframework.stereotype.Service;
import org.springframework.util.Assert;
import org.apache.commons.collections4.CollectionUtils;

import java.io.IOException;
import java.util.ArrayList;
import java.util.Collections;
import java.util.HashMap;
import java.util.HashSet;
import java.util.List;
import java.util.Map;
import java.util.Set;
import java.util.function.Function;
import java.util.regex.Matcher;
import java.util.regex.Pattern;
import java.util.stream.Collectors;


@Service
@RequiredArgsConstructor
public class TargetIdentificationManager {

    private static final String PUBMED_LINK = "PubMed:<a href='https://europepmc.org/article/med/%s'>%s</a>";
    private static final String PUBMED_PATTERN = "PubMed:[0-9]+";
    private final TargetManager targetManager;
    private final PharmGKBGeneManager pharmGKBGeneManager;
    private final PharmGKBDrugManager pharmGKBDrugManager;
    private final PharmGKBDrugAssociationManager pharmGKBDrugAssociationManager;
    private final PharmGKBDiseaseAssociationManager pharmGKBDiseaseAssociationManager;
    private final DGIDBDrugAssociationManager dgidbDrugAssociationManager;
    private final NCBIGeneManager geneManager;
    private final NCBIGeneIdsManager ncbiGeneIdsManager;
    private final TargetDetailsManager targetDetailsManager;
    private final DrugAssociationManager drugAssociationManager;
    private final DiseaseAssociationManager diseaseAssociationManager;
    private final DiseaseManager diseaseManager;
    private final PudMedService pudMedService;
<<<<<<< HEAD
    private final NCBIGeneSequencesManager geneSequencesManager;
=======
    private final PdbEntriesManager pdbEntriesManager;

>>>>>>> 9bb93abb

    public IdentificationResult launchIdentification(final IdentificationRequest request)
            throws ExternalDbUnavailableException, IOException, ParseException {
        targetManager.getTarget(request.getTargetId());
        final List<String> geneIds = ListUtils.union(ListUtils.emptyIfNull(request.getTranslationalGenes()),
                ListUtils.emptyIfNull(request.getGenesOfInterest()));
        Assert.isTrue(!CollectionUtils.isEmpty(geneIds),
                "Either Species of interest or Translational species must me specified.");

        final List<GeneId> ncbiGeneIds = ncbiGeneIdsManager.searchByEnsemblIds(geneIds);
        final List<String> entrezGeneIds = ncbiGeneIds.stream()
                .map(g -> g.getEntrezId().toString())
                .collect(Collectors.toList());
        final Map<String, String> description = getDescriptions(ncbiGeneIds);
        final long drugsCount = getDrugsCount(geneIds);
        final long diseasesCount = getDiseasesCount(geneIds);
        final long publicationsCount = pudMedService.getPublicationsCount(entrezGeneIds);
        return IdentificationResult.builder()
                .description(description)
                .diseasesCount(diseasesCount)
                .knownDrugsCount(drugsCount)
                .publicationsCount(publicationsCount)
                .build();
    }

    public SearchResult<DGIDBDrugAssociation> getDGIDbDrugs(final AssociationSearchRequest request)
            throws IOException, ParseException {
        return dgidbDrugAssociationManager.search(request);
    }

    public SearchResult<PharmGKBDrug> getPharmGKBDrugs(final AssociationSearchRequest request)
            throws IOException, ParseException {
        return pharmGKBDrugAssociationManager.search(request);
    }

    public SearchResult<PharmGKBDisease> getPharmGKBDiseases(final AssociationSearchRequest request)
            throws IOException, ParseException {
        return pharmGKBDiseaseAssociationManager.search(request);
    }

    public SearchResult<DrugAssociation> getOpenTargetsDrugs(final AssociationSearchRequest request)
            throws IOException, ParseException {
        return drugAssociationManager.search(request);
    }

    public SearchResult<DiseaseAssociationAggregated> getOpenTargetsDiseases(final AssociationSearchRequest request)
            throws IOException, ParseException {
        final SearchResult<DiseaseAssociation> result = diseaseAssociationManager.search(request);
        final List<DiseaseAssociationAggregated> converted = result.getItems().stream()
                .map(this::aggregate)
                .collect(Collectors.toList());
        final SearchResult<DiseaseAssociationAggregated> convertedResult = new SearchResult<>();
        convertedResult.setItems(converted);
        convertedResult.setTotalCount(result.getTotalCount());
        return convertedResult;
    }

    public List<DiseaseAssociationAggregated> getAllOpenTargetsDiseases(final AssociationSearchRequest request)
            throws IOException, ParseException {
        final List<DiseaseAssociation> result = diseaseAssociationManager.searchAll(request.getGeneIds());
        final List<DiseaseAssociationAggregated> converted = result.stream()
                .map(this::aggregate)
                .collect(Collectors.toList());
        fillTANames(converted);
        return converted;
    }

    public void importOpenTargetsData(final String path) throws IOException, ParseException {
        targetDetailsManager.importData(path);
        diseaseManager.importData(path);
        drugAssociationManager.importData(path);
        diseaseAssociationManager.importData(path);
    }

    public void importPharmGKBData(final String genePath, final String drugPath,
                                   final String drugAssociationPath, final String diseaseAssociationPath)
            throws IOException, ParseException {
        pharmGKBGeneManager.importData(genePath);
        pharmGKBDrugManager.importData(drugPath);
        pharmGKBDrugAssociationManager.importData(drugAssociationPath);
        pharmGKBDiseaseAssociationManager.importData(diseaseAssociationPath);
    }

    public void importDGIdbData(final String path) throws IOException, ParseException {
        dgidbDrugAssociationManager.importData(path);
    }

    public PharmGKBDrugFieldValues getPharmGKBDrugFieldValues(final List<String> geneIds)
            throws IOException, ParseException {
        return pharmGKBDrugAssociationManager.getFieldValues(geneIds);
    }

    public DGIDBDrugFieldValues getDGIDBDrugFieldValues(final List<String> geneIds)
            throws IOException, ParseException {
        return dgidbDrugAssociationManager.getFieldValues(geneIds);
    }

    public DrugFieldValues getDrugFieldValues(final List<String> geneIds) throws IOException, ParseException {
        return drugAssociationManager.getFieldValues(geneIds);
    }

    public List<BareDisease> getDiseasesTree() throws IOException {
        return diseaseManager.search();
    }

    public SearchResult<NCBISummaryVO> getPublications(final PublicationSearchRequest request) {
        return pudMedService.fetchPubMedArticles(request);
    }

<<<<<<< HEAD
    public List<GeneSequences> getGeneSequences(final List<String> geneIds) throws ParseException, IOException {
=======
    public SearchResult<Structure> getStructures(final StructuresSearchRequest request) {
        final List<String> geneNames = targetManager.getTargetGeneNames(request.getGeneIds());
        return pdbEntriesManager.getStructures(request, geneNames);
    }

    private Map<String, String> getDescriptions(final List<String> geneIds)
            throws ExternalDbUnavailableException, ParseException, IOException {
>>>>>>> 9bb93abb
        final List<GeneId> ncbiGeneIds = ncbiGeneIdsManager.searchByEnsemblIds(geneIds);
        if (CollectionUtils.isEmpty(ncbiGeneIds)) {
            return Collections.emptyList();
        }
        final Map<String, GeneId> entrezMap = ncbiGeneIds.stream()
                .collect(Collectors.toMap(i -> i.getEntrezId().toString(), Function.identity()));
        return geneSequencesManager.fetchGeneSequences(entrezMap);
    }

    private Map<String, String> getDescriptions(final List<GeneId> ncbiGeneIds)
            throws ExternalDbUnavailableException, ParseException, IOException {
        final List<String> geneIds = ncbiGeneIds.stream().map(GeneId::getEnsembleId).collect(Collectors.toList());
        final Map<GeneId, String> ncbiSummary = geneManager.fetchGeneSummaryByIds(ncbiGeneIds);
        final List<TargetDetails> openTargetDetails = targetDetailsManager.search(geneIds);
        final Map<String, String> merged = mergeDescriptions(ncbiSummary, openTargetDetails);
        merged.replaceAll((key, value) -> setHyperLinks(value));
        return merged;
    }

    private String setHyperLinks(final String text) {
        String newText = text;
        final Pattern pattern = Pattern.compile(PUBMED_PATTERN);
        final Matcher matcher = pattern.matcher(text);
        final List<String> matches = new ArrayList<>();
        while(matcher.find()) {
            matches.add(matcher.group());
        }
        for (String match : matches) {
            String pubId = match.split(":")[1];
            String withLink = String.format(PUBMED_LINK, pubId, pubId);
            newText = newText.replace(match, withLink);
        }
        return newText;
    }

    private long getDrugsCount(final List<String> ensemblIds) throws IOException, ParseException {
        final long pharmGKBDrugsCount = pharmGKBDrugAssociationManager.totalCount(ensemblIds);
        final long dgidbDrugsCount = dgidbDrugAssociationManager.totalCount(ensemblIds);
        final long openTargetDrugs = drugAssociationManager.totalCount(ensemblIds);
        return pharmGKBDrugsCount + dgidbDrugsCount + openTargetDrugs;
    }

    private long getDiseasesCount(final List<String> geneIds) throws ParseException, IOException {
        final long openTargetsDiseasesCount = diseaseAssociationManager.totalCount(geneIds);
        final long pharmGKBDiseasesCount = pharmGKBDiseaseAssociationManager.totalCount(geneIds);
        return openTargetsDiseasesCount + pharmGKBDiseasesCount;
    }

    private static Map<String, String> mergeDescriptions(final Map<GeneId, String> ncbiSummary,
                                                         final List<TargetDetails> openTargetDetails) {
        final Map<String, String> ncbiDescriptions = new HashMap<>();
        ncbiSummary.forEach((key1, value1) -> ncbiDescriptions.put(key1.getEnsembleId().toLowerCase(), value1));

        final Map<String, String> openTargetDescriptionMap = openTargetDetails.stream()
                .collect(Collectors.toMap(t -> t.getId().toLowerCase(), TargetDetails::getDescription));

        ncbiDescriptions.forEach((geneId, value) -> {
            if (openTargetDescriptionMap.containsKey(geneId)) {
                openTargetDescriptionMap.replace(geneId, openTargetDescriptionMap.get(geneId) + value);
            } else {
                openTargetDescriptionMap.put(geneId, value);
            }
        });
        return openTargetDescriptionMap;
    }

    private DiseaseAssociationAggregated aggregate(final DiseaseAssociation association) {
        final Disease disease = Disease.builder()
                .id(association.getDiseaseId())
                .name(association.getDiseaseName())
                .url(String.format(Disease.URL_PATTERN, association.getDiseaseId()))
                .build();
        final Map<AssociationType, Float> scores = new HashMap<>();
        if (association.getOverallScore() != null) {
            scores.put(AssociationType.OVERALL, association.getOverallScore());
        }
        if (association.getGeneticAssociationScore() != null) {
            scores.put(AssociationType.GENETIC_ASSOCIATIONS, association.getGeneticAssociationScore());
        }
        if (association.getSomaticMutationScore() != null) {
            scores.put(AssociationType.SOMATIC_MUTATIONS, association.getSomaticMutationScore());
        }
        if (association.getKnownDrugScore() != null) {
            scores.put(AssociationType.DRUGS, association.getKnownDrugScore());
        }
        if (association.getAffectedPathwayScore() != null) {
            scores.put(AssociationType.PATHWAYS, association.getAffectedPathwayScore());
        }
        if (association.getLiteratureScore() != null) {
            scores.put(AssociationType.TEXT_MINING, association.getLiteratureScore());
        }
        if (association.getRnaExpressionScore() != null) {
            scores.put(AssociationType.RNA_EXPRESSION, association.getRnaExpressionScore());
        }
        if (association.getAnimalModelScore() != null) {
            scores.put(AssociationType.ANIMAL_MODELS, association.getAnimalModelScore());
        }
        return DiseaseAssociationAggregated.builder()
                .geneId(association.getGeneId())
                .disease(disease)
                .scores(scores)
                .build();
    }

    private void fillTANames(final List<DiseaseAssociationAggregated> records) throws ParseException, IOException {
        final Set<String> diseaseIds = records.stream().map(r -> r.getDisease().getId()).collect(Collectors.toSet());
        final Map<String, Disease> diseases = getDiseasesMap(diseaseIds);
        final Set<String> taIds = new HashSet<>();
        for (Disease d : diseases.values()) {
            List<UrlEntity> therapeuticAreas = d.getTherapeuticAreas();
            if (CollectionUtils.isNotEmpty(therapeuticAreas)) {
                taIds.addAll(therapeuticAreas.stream().map(UrlEntity::getId).collect(Collectors.toList()));
            }
        }
        if (CollectionUtils.isEmpty(taIds)) {
            return;
        }
        final Map<String, UrlEntity> tas = getTAsMap(taIds);
        for (DiseaseAssociationAggregated r : records) {
            String diseaseId = r.getDisease().getId();
            Disease disease = diseases.get(diseaseId);
            List<UrlEntity> diseaseTAs = disease.getTherapeuticAreas();
            List<UrlEntity> newDiseaseTAs = diseaseTAs.stream()
                    .map(ta -> tas.getOrDefault(ta.getId(), ta))
                    .collect(Collectors.toList());
            disease.setTherapeuticAreas(newDiseaseTAs);
            r.setDisease(disease);
        }
    }

    private Map<String, UrlEntity> getTAsMap(final Set<String> taIds) throws ParseException, IOException {
        final List<Disease> tas = diseaseManager.search(new ArrayList<>(taIds));
        return CollectionUtils.isEmpty(tas) ? Collections.emptyMap() : tas.stream()
                .map(t -> new UrlEntity(t.getId(), t.getName(), t.getUrl()))
                .collect(Collectors.toMap(UrlEntity::getId, Function.identity()));
    }

    private Map<String, Disease> getDiseasesMap(final Set<String> diseaseIds) throws ParseException, IOException {
        final List<Disease> diseases = diseaseManager.search(new ArrayList<>(diseaseIds));
        return CollectionUtils.isEmpty(diseases) ? Collections.emptyMap() : diseases.stream()
                .collect(Collectors.toMap(Disease::getId, Function.identity()));
    }
}<|MERGE_RESOLUTION|>--- conflicted
+++ resolved
@@ -38,14 +38,11 @@
 import com.epam.catgenome.entity.externaldb.target.pharmgkb.PharmGKBDrug;
 import com.epam.catgenome.entity.target.GeneSequences;
 import com.epam.catgenome.manager.externaldb.PudMedService;
-<<<<<<< HEAD
 import com.epam.catgenome.manager.externaldb.ncbi.NCBIGeneSequencesManager;
-=======
 import com.epam.catgenome.manager.externaldb.PdbEntriesManager;
 import com.epam.catgenome.manager.externaldb.SearchResult;
 import com.epam.catgenome.manager.externaldb.bindings.rcsbpbd.dto.Structure;
 import com.epam.catgenome.controller.vo.target.StructuresSearchRequest;
->>>>>>> 9bb93abb
 import com.epam.catgenome.manager.externaldb.target.AssociationSearchRequest;
 import com.epam.catgenome.entity.externaldb.target.dgidb.DGIDBDrugAssociation;
 import com.epam.catgenome.entity.target.IdentificationRequest;
@@ -105,12 +102,8 @@
     private final DiseaseAssociationManager diseaseAssociationManager;
     private final DiseaseManager diseaseManager;
     private final PudMedService pudMedService;
-<<<<<<< HEAD
     private final NCBIGeneSequencesManager geneSequencesManager;
-=======
     private final PdbEntriesManager pdbEntriesManager;
-
->>>>>>> 9bb93abb
 
     public IdentificationResult launchIdentification(final IdentificationRequest request)
             throws ExternalDbUnavailableException, IOException, ParseException {
@@ -220,24 +213,19 @@
         return pudMedService.fetchPubMedArticles(request);
     }
 
-<<<<<<< HEAD
     public List<GeneSequences> getGeneSequences(final List<String> geneIds) throws ParseException, IOException {
-=======
+        final List<GeneId> ncbiGeneIds = ncbiGeneIdsManager.searchByEnsemblIds(geneIds);
+        if (CollectionUtils.isEmpty(ncbiGeneIds)) {
+            return Collections.emptyList();
+        }
+        final Map<String, GeneId> entrezMap = ncbiGeneIds.stream()
+                .collect(Collectors.toMap(i -> i.getEntrezId().toString(), Function.identity()));
+        return geneSequencesManager.fetchGeneSequences(entrezMap);
+    }
+
     public SearchResult<Structure> getStructures(final StructuresSearchRequest request) {
         final List<String> geneNames = targetManager.getTargetGeneNames(request.getGeneIds());
         return pdbEntriesManager.getStructures(request, geneNames);
-    }
-
-    private Map<String, String> getDescriptions(final List<String> geneIds)
-            throws ExternalDbUnavailableException, ParseException, IOException {
->>>>>>> 9bb93abb
-        final List<GeneId> ncbiGeneIds = ncbiGeneIdsManager.searchByEnsemblIds(geneIds);
-        if (CollectionUtils.isEmpty(ncbiGeneIds)) {
-            return Collections.emptyList();
-        }
-        final Map<String, GeneId> entrezMap = ncbiGeneIds.stream()
-                .collect(Collectors.toMap(i -> i.getEntrezId().toString(), Function.identity()));
-        return geneSequencesManager.fetchGeneSequences(entrezMap);
     }
 
     private Map<String, String> getDescriptions(final List<GeneId> ncbiGeneIds)
