/*
 * MIT License
 *
 * Copyright (c) 2021 EPAM Systems
 *
 * Permission is hereby granted, free of charge, to any person obtaining a copy
 * of this software and associated documentation files (the "Software"), to deal
 * in the Software without restriction, including without limitation the rights
 * to use, copy, modify, merge, publish, distribute, sublicense, and/or sell
 * copies of the Software, and to permit persons to whom the Software is
 * furnished to do so, subject to the following conditions:
 *
 * The above copyright notice and this permission notice shall be included in all
 * copies or substantial portions of the Software.
 *
 * THE SOFTWARE IS PROVIDED "AS IS", WITHOUT WARRANTY OF ANY KIND, EXPRESS OR
 * IMPLIED, INCLUDING BUT NOT LIMITED TO THE WARRANTIES OF MERCHANTABILITY,
 * FITNESS FOR A PARTICULAR PURPOSE AND NONINFRINGEMENT. IN NO EVENT SHALL THE
 * AUTHORS OR COPYRIGHT HOLDERS BE LIABLE FOR ANY CLAIM, DAMAGES OR OTHER
 * LIABILITY, WHETHER IN AN ACTION OF CONTRACT, TORT OR OTHERWISE, ARISING FROM,
 * OUT OF OR IN CONNECTION WITH THE SOFTWARE OR THE USE OR OTHER DEALINGS IN THE
 * SOFTWARE.
 */
package com.epam.catgenome.manager.externaldb.homologene;

import com.epam.catgenome.component.MessageCode;
import com.epam.catgenome.entity.externaldb.homologene.Domain;
import com.epam.catgenome.entity.externaldb.homologene.Gene;
import com.epam.catgenome.entity.externaldb.homologene.HomologeneEntry;
<<<<<<< HEAD
import com.epam.catgenome.util.Utils;
=======
import com.epam.catgenome.entity.externaldb.homologene.HomologeneEntrySetXML;
import com.epam.catgenome.entity.externaldb.homologene.HomologeneEntryXML;
import com.epam.catgenome.manager.blast.BlastTaxonomyManager;
import com.epam.catgenome.manager.blast.dto.BlastTaxonomy;
>>>>>>> 4bc0dce5
import com.fasterxml.jackson.core.JsonProcessingException;
import com.fasterxml.jackson.databind.ObjectMapper;
import lombok.Getter;
import lombok.SneakyThrows;
import lombok.extern.slf4j.Slf4j;
import org.apache.commons.collections.CollectionUtils;
import org.apache.lucene.analysis.standard.StandardAnalyzer;
import org.apache.lucene.document.Document;
import org.apache.lucene.document.Field;
import org.apache.lucene.document.StringField;
import org.apache.lucene.document.TextField;
import org.apache.lucene.index.DirectoryReader;
import org.apache.lucene.index.IndexReader;
import org.apache.lucene.index.IndexWriter;
import org.apache.lucene.index.IndexWriterConfig;
import org.apache.lucene.index.Term;
import org.apache.lucene.queryparser.classic.ParseException;
import org.apache.lucene.search.BooleanClause;
import org.apache.lucene.search.BooleanQuery;
import org.apache.lucene.search.IndexSearcher;
import org.apache.lucene.search.PrefixQuery;
import org.apache.lucene.search.Query;
import org.apache.lucene.search.ScoreDoc;
import org.apache.lucene.search.TopDocs;
import org.apache.lucene.store.Directory;
import org.apache.lucene.store.SimpleFSDirectory;
import org.springframework.beans.factory.annotation.Autowired;
import org.springframework.beans.factory.annotation.Value;
import org.springframework.stereotype.Service;
import org.springframework.util.Assert;

import javax.xml.stream.XMLInputFactory;
import javax.xml.stream.XMLStreamReader;
import java.io.File;
import java.io.FileInputStream;
import java.io.IOException;
import java.io.InputStream;
import java.nio.file.Paths;
import java.util.ArrayList;
<<<<<<< HEAD
=======
import java.util.Collections;
import java.util.HashSet;
>>>>>>> 4bc0dce5
import java.util.List;
import java.util.Set;
import java.util.stream.Collectors;

import static com.epam.catgenome.component.MessageHelper.getMessage;
import static com.epam.catgenome.util.Utils.DEFAULT_PAGE_SIZE;
import static org.apache.commons.lang3.StringUtils.join;

@Service
@Slf4j
public class HomologeneManager {

    private static final String TERM_SPLIT_TOKEN = " ";
    private static final String GENE_FIELDS_LINE_DELIMITER = "|";
    public static final String INCORRECT_XML_FORMAT = "Incorrect XML format";

    @Value("${homologene.index.directory}")
    private String indexDirectory;

    @Autowired
    BlastTaxonomyManager taxonomyManager;

    public HomologeneSearchResult<HomologeneEntry> searchHomologenes(final HomologeneSearchRequest query)
            throws IOException {
        final List<HomologeneEntry> entries = new ArrayList<>();
        final HomologeneSearchResult<HomologeneEntry> searchResult = new HomologeneSearchResult<>();
        try (Directory index = new SimpleFSDirectory(Paths.get(indexDirectory));
             IndexReader indexReader = DirectoryReader.open(index)) {

            final int page = (query.getPage() == null || query.getPage() <= 0) ? 1 : query.getPage();
            final int pageSize = (query.getPageSize() == null || query.getPage() <= 0) ? DEFAULT_PAGE_SIZE
                    : query.getPageSize();
            final int hits = page * pageSize;

            IndexSearcher searcher = new IndexSearcher(indexReader);
            TopDocs topDocs = searcher.search(buildSearchQuery(query.getQuery()), hits);
            ScoreDoc[] scoreDocs = topDocs.scoreDocs;

            final int from = (page - 1) * pageSize;
            final int to = Math.min(from + pageSize, scoreDocs.length);

            final Set<Long> taxIds = new HashSet<>();
            for (int i = from; i < to; i++) {
                Document doc = searcher.doc(scoreDocs[i].doc);
                List<Gene> genes = getEntryGenes(doc) == null ? Collections.emptyList()
                        : convertGenes(getEntryGenes(doc));
                List<Long> geneTaxIds = genes.stream().map(Gene::getTaxId).collect(Collectors.toList());
                taxIds.addAll(geneTaxIds);
            }
            final List<BlastTaxonomy> organisms = taxIds.isEmpty() ? Collections.emptyList()
                    : taxonomyManager.searchOrganismsByIds(taxIds);

            for (int i = from; i < to; i++) {
                Document doc = searcher.doc(scoreDocs[i].doc);
                List<Gene> genes = getEntryGenes(doc) == null ? Collections.emptyList()
                        : convertGenes(getEntryGenes(doc));
                setSpeciesName(genes, organisms);
                entries.add(
                    HomologeneEntry.builder()
                        .groupId(getGroupId(doc))
                        .taxId(getTaxId(doc))
                        .version(getVersion(doc))
                        .caption(getCaption(doc))
<<<<<<< HEAD
                        .genes(getGenes(doc))
=======
                        .genes(genes)
>>>>>>> 4bc0dce5
                        .build()
                );
            }
            searchResult.setItems(entries);
            searchResult.setTotalCount(topDocs.totalHits);
        }
        return searchResult;
    }

    private void setSpeciesName(final List<Gene> genes, List<BlastTaxonomy> organisms) {
        for (Gene gene: genes) {
            BlastTaxonomy organism = organisms
                    .stream()
                    .filter(o -> o.getTaxId().equals(gene.getTaxId()))
                    .findFirst()
                    .orElse(null);
            if (organism != null) {
                gene.setSpeciesCommonName(organism.getCommonName());
                gene.setSpeciesScientificName(organism.getScientificName());
            }
        }
    }

    public void importHomologeneDatabase(final String databasePath) throws IOException, ParseException {
        File file = new File(databasePath);
        Assert.isTrue(file.isFile() && file.canRead(), getMessage(MessageCode.RESOURCE_NOT_FOUND));
        double time1 = Utils.getSystemTimeMilliseconds();
        try (Directory index = new SimpleFSDirectory(Paths.get(indexDirectory));
             IndexWriter writer = new IndexWriter(
                     index, new IndexWriterConfig(new StandardAnalyzer())
                     .setOpenMode(IndexWriterConfig.OpenMode.CREATE_OR_APPEND))) {
            writer.deleteAll();
            for (HomologeneEntry entry: readHomologenes(databasePath)) {
                addDoc(writer, entry);
            }
        }
        double time2 = Utils.getSystemTimeMilliseconds();
        log.debug("Homologene File import took {} ms", time2 - time1);
    }

    private Query buildSearchQuery(final String terms) {
        final BooleanQuery.Builder mainBuilder = new BooleanQuery.Builder();
        for (String term: terms.split(TERM_SPLIT_TOKEN)) {
            mainBuilder.add(
                new BooleanQuery.Builder()
                    .add(buildPrefixQuery(term, IndexFields.QUERY_FIELDS), BooleanClause.Occur.SHOULD)
                    .build(),
                BooleanClause.Occur.MUST
            );
        }
        return mainBuilder.build();
    }

    private PrefixQuery buildPrefixQuery(final String term, final IndexFields field) {
        return new PrefixQuery(new Term(field.getFieldName(), term.toLowerCase()));
    }

    private long getGroupId(final Document doc) {
        return Long.parseLong(doc.getField(IndexFields.GROUP_ID.getFieldName()).stringValue());
    }

    private long getVersion(final Document doc) {
        return Long.parseLong(doc.getField(IndexFields.VERSION.getFieldName()).stringValue());
    }

    private String getCaption(final Document doc) {
        return doc.getField(IndexFields.CAPTION.getFieldName()).stringValue();
    }

    private long getTaxId(final Document doc) {
        return Long.parseLong(doc.getField(IndexFields.TAX_ID.getFieldName()).stringValue());
    }

    private List<Gene> getGenes(final Document doc) {
        return doc.getField(IndexFields.GENES.getFieldName()) == null ? null
                : deserializeGenes(doc.getField(IndexFields.GENES.getFieldName()).stringValue());
    }

    @Getter
    private enum IndexFields {
        GROUP_ID("groupId"),
        VERSION("version"),
        CAPTION("caption"),
        TAX_ID("taxId"),
        QUERY_FIELDS("queryFields"),
        GENES("genes");

        private final String fieldName;

        IndexFields(String fieldName) {
            this.fieldName = fieldName;
        }
    }

    private static <T> void requireNonNull(T obj) {
        if (obj == null) {
            throw new IllegalStateException(INCORRECT_XML_FORMAT);
        }
    }

    @SneakyThrows
    public List<HomologeneEntry> readHomologenes(final String path) {
        XMLInputFactory xmlInputFactory = XMLInputFactory.newInstance();
        xmlInputFactory.setProperty(XMLInputFactory.SUPPORT_DTD, false);
        InputStream inputStream = new FileInputStream(path);
        XMLStreamReader streamReader = xmlInputFactory.createXMLStreamReader(inputStream);
        List<HomologeneEntry> homologeneEntries = new ArrayList<>();
        List<Gene> genes = new ArrayList<>();
        List<String> aliases = new ArrayList<>();
        List<Domain> domains = new ArrayList<>();
        HomologeneEntry homologeneEntry = null;
        Gene gene = null;
        Domain domain = null;
        while (streamReader.hasNext()) {
            streamReader.next();
            if (streamReader.getEventType() == XMLStreamReader.START_ELEMENT) {
                switch (streamReader.getLocalName()) {
                    case "HG-Entry":
                        homologeneEntry = new HomologeneEntry();
                        break;
                    case "HG-Entry_hg-id":
                        requireNonNull(homologeneEntry);
                        homologeneEntry.setGroupId(Long.valueOf(streamReader.getElementText()));
                        break;
                    case "HG-Entry_version":
                        requireNonNull(homologeneEntry);
                        homologeneEntry.setVersion(Long.valueOf(streamReader.getElementText()));
                        break;
                    case "HG-Entry_caption":
                        requireNonNull(homologeneEntry);
                        homologeneEntry.setCaption(streamReader.getElementText());
                        break;
                    case "HG-Entry_taxid":
                        requireNonNull(homologeneEntry);
                        homologeneEntry.setTaxId(Long.valueOf(streamReader.getElementText()));
                        break;
                    case "HG-Gene":
                        gene = new Gene();
                        break;
                    case "HG-Gene_geneid":
                        requireNonNull(gene);
                        gene.setGeneId(Long.valueOf(streamReader.getElementText()));
                        break;
                    case "HG-Gene_symbol":
                        requireNonNull(gene);
                        gene.setSymbol(streamReader.getElementText());
                        break;
                    case "HG-Gene_title":
                        requireNonNull(gene);
                        gene.setTitle(streamReader.getElementText());
                        break;
                    case "HG-Gene_taxid":
                        requireNonNull(gene);
                        gene.setTaxId(Long.valueOf(streamReader.getElementText()));
                        break;
                    case "HG-Gene_prot-gi":
                        requireNonNull(gene);
                        gene.setProtGi(Long.valueOf(streamReader.getElementText()));
                        break;
                    case "HG-Gene_prot-acc":
                        requireNonNull(gene);
                        gene.setProtAcc(streamReader.getElementText());
                        break;
                    case "HG-Gene_prot-len":
                        requireNonNull(gene);
                        gene.setProtLen(Long.valueOf(streamReader.getElementText()));
                        break;
                    case "HG-Gene_nuc-gi":
                        requireNonNull(gene);
                        gene.setNucGi(Long.valueOf(streamReader.getElementText()));
                        break;
                    case "HG-Gene_nuc-acc":
                        requireNonNull(gene);
                        gene.setNucAcc(streamReader.getElementText());
                        break;
                    case "HG-Gene_locus-tag":
                        requireNonNull(gene);
                        gene.setLocusTag(streamReader.getElementText());
                        break;
                    case "HG-Gene_aliases_E":
                        aliases.add(streamReader.getElementText());
                        break;
                    case "HG-Domain":
                        domain = new Domain();
                        break;
                    case "HG-Domain_begin":
                        requireNonNull(domain);
                        domain.setBegin(Long.valueOf(streamReader.getElementText()));
                        break;
                    case "HG-Domain_end":
                        requireNonNull(domain);
                        domain.setEnd(Long.valueOf(streamReader.getElementText()));
                        break;
                    case "HG-Domain_pssm-id":
                        requireNonNull(domain);
                        domain.setPssmId(Long.valueOf(streamReader.getElementText()));
                        break;
                    case "HG-Domain_cdd-id":
                        requireNonNull(domain);
                        domain.setCddId(streamReader.getElementText());
                        break;
                    case "HG-Domain_cdd-name":
                        requireNonNull(domain);
                        domain.setCddName(streamReader.getElementText());
                        break;
                    default:
                        break;
                }
            } else if (streamReader.getEventType() == XMLStreamReader.END_ELEMENT) {
                switch (streamReader.getLocalName()) {
                    case "HG-Entry":
                        requireNonNull(homologeneEntry);
                        homologeneEntry.setGenes(genes);
                        homologeneEntries.add(homologeneEntry);
                        genes = new ArrayList<>();
                        homologeneEntry = null;
                        break;
                    case "HG-Gene":
                        requireNonNull(gene);
                        gene.setAliases(aliases);
                        gene.setDomains(domains);
                        genes.add(gene);
                        aliases = new ArrayList<>();
                        domains = new ArrayList<>();
                        gene = null;
                        break;
                    case "HG-Domain":
                        domains.add(domain);
                        domain = null;
                        break;
                    default:
                        break;
                }
            }
        }
        streamReader.close();
        inputStream.close();
        return homologeneEntries;
    }

    private static void addDoc(final IndexWriter writer, final HomologeneEntry entry) throws IOException {
        final Document doc = new Document();

        doc.add(new StringField(IndexFields.GROUP_ID.getFieldName(),
                String.valueOf(entry.getGroupId()), Field.Store.YES));

        doc.add(new StringField(IndexFields.VERSION.getFieldName(),
                String.valueOf(entry.getVersion()), Field.Store.YES));

        doc.add(new StringField(IndexFields.CAPTION.getFieldName(),
                String.valueOf(entry.getCaption()), Field.Store.YES));

        doc.add(new StringField(IndexFields.TAX_ID.getFieldName(),
                String.valueOf(entry.getTaxId()), Field.Store.YES));

        if (entry.getGenes() != null) {
            doc.add(new TextField(IndexFields.GENES.getFieldName(),
                    serializeGenes(entry.getGenes()), Field.Store.YES));
        }

        if (entry.getGenes() != null) {
            doc.add(new TextField(IndexFields.QUERY_FIELDS.getFieldName(),
                    serializeQueryFields(entry.getGenes()), Field.Store.YES));
        }
        writer.addDocument(doc);
    }

    @SneakyThrows
    private static List<Gene> deserializeGenes(final String encoded) {
        ObjectMapper objectMapper = new ObjectMapper();
        return objectMapper.readValue(encoded, List.class);
    }

    private static String serializeGenes(final List<Gene> genes) throws JsonProcessingException {
        ObjectMapper objectMapper = new ObjectMapper();
        return objectMapper.writeValueAsString(genes);
    }

    private static String serializeQueryFields(final List<Gene> genes) {
        List<String> geneStrings = new ArrayList<>();
        for (Gene gene: genes) {
            geneStrings.add(gene.getSymbol() + (CollectionUtils.isEmpty(gene.getAliases()) ? ""
                    : GENE_FIELDS_LINE_DELIMITER + join(gene.getAliases(), GENE_FIELDS_LINE_DELIMITER)));
        }
        return join(geneStrings, GENE_FIELDS_LINE_DELIMITER);
    }
}<|MERGE_RESOLUTION|>--- conflicted
+++ resolved
@@ -24,23 +24,17 @@
 package com.epam.catgenome.manager.externaldb.homologene;
 
 import com.epam.catgenome.component.MessageCode;
-import com.epam.catgenome.entity.externaldb.homologene.Domain;
+import com.epam.catgenome.entity.externaldb.homologene.EntryGenesXML;
 import com.epam.catgenome.entity.externaldb.homologene.Gene;
+import com.epam.catgenome.entity.externaldb.homologene.GeneXML;
 import com.epam.catgenome.entity.externaldb.homologene.HomologeneEntry;
-<<<<<<< HEAD
-import com.epam.catgenome.util.Utils;
-=======
 import com.epam.catgenome.entity.externaldb.homologene.HomologeneEntrySetXML;
 import com.epam.catgenome.entity.externaldb.homologene.HomologeneEntryXML;
-import com.epam.catgenome.manager.blast.BlastTaxonomyManager;
-import com.epam.catgenome.manager.blast.dto.BlastTaxonomy;
->>>>>>> 4bc0dce5
 import com.fasterxml.jackson.core.JsonProcessingException;
 import com.fasterxml.jackson.databind.ObjectMapper;
 import lombok.Getter;
 import lombok.SneakyThrows;
 import lombok.extern.slf4j.Slf4j;
-import org.apache.commons.collections.CollectionUtils;
 import org.apache.lucene.analysis.standard.StandardAnalyzer;
 import org.apache.lucene.document.Document;
 import org.apache.lucene.document.Field;
@@ -61,30 +55,27 @@
 import org.apache.lucene.search.TopDocs;
 import org.apache.lucene.store.Directory;
 import org.apache.lucene.store.SimpleFSDirectory;
-import org.springframework.beans.factory.annotation.Autowired;
 import org.springframework.beans.factory.annotation.Value;
 import org.springframework.stereotype.Service;
 import org.springframework.util.Assert;
-
-import javax.xml.stream.XMLInputFactory;
-import javax.xml.stream.XMLStreamReader;
+import org.xml.sax.InputSource;
+import org.xml.sax.SAXException;
+import org.xml.sax.XMLReader;
+
+import javax.xml.bind.JAXBContext;
+import javax.xml.bind.JAXBException;
+import javax.xml.bind.Unmarshaller;
+import javax.xml.parsers.ParserConfigurationException;
+import javax.xml.parsers.SAXParserFactory;
+import javax.xml.transform.sax.SAXSource;
 import java.io.File;
-import java.io.FileInputStream;
 import java.io.IOException;
-import java.io.InputStream;
 import java.nio.file.Paths;
 import java.util.ArrayList;
-<<<<<<< HEAD
-=======
 import java.util.Collections;
-import java.util.HashSet;
->>>>>>> 4bc0dce5
 import java.util.List;
-import java.util.Set;
-import java.util.stream.Collectors;
 
 import static com.epam.catgenome.component.MessageHelper.getMessage;
-import static com.epam.catgenome.util.Utils.DEFAULT_PAGE_SIZE;
 import static org.apache.commons.lang3.StringUtils.join;
 
 @Service
@@ -142,11 +133,7 @@
                         .taxId(getTaxId(doc))
                         .version(getVersion(doc))
                         .caption(getCaption(doc))
-<<<<<<< HEAD
-                        .genes(getGenes(doc))
-=======
                         .genes(genes)
->>>>>>> 4bc0dce5
                         .build()
                 );
             }
@@ -173,7 +160,6 @@
     public void importHomologeneDatabase(final String databasePath) throws IOException, ParseException {
         File file = new File(databasePath);
         Assert.isTrue(file.isFile() && file.canRead(), getMessage(MessageCode.RESOURCE_NOT_FOUND));
-        double time1 = Utils.getSystemTimeMilliseconds();
         try (Directory index = new SimpleFSDirectory(Paths.get(indexDirectory));
              IndexWriter writer = new IndexWriter(
                      index, new IndexWriterConfig(new StandardAnalyzer())
@@ -183,8 +169,6 @@
                 addDoc(writer, entry);
             }
         }
-        double time2 = Utils.getSystemTimeMilliseconds();
-        log.debug("Homologene File import took {} ms", time2 - time1);
     }
 
     private Query buildSearchQuery(final String terms) {
@@ -387,7 +371,7 @@
         return homologeneEntries;
     }
 
-    private static void addDoc(final IndexWriter writer, final HomologeneEntry entry) throws IOException {
+    private static void addDoc(final IndexWriter writer, final HomologeneEntryXML entry) throws IOException {
         final Document doc = new Document();
 
         doc.add(new StringField(IndexFields.GROUP_ID.getFieldName(),
