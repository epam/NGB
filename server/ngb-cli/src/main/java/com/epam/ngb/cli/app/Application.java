/*
 * MIT License
 *
 * Copyright (c) 2016-2021 EPAM Systems
 *
 * Permission is hereby granted, free of charge, to any person obtaining a copy
 * of this software and associated documentation files (the "Software"), to deal
 * in the Software without restriction, including without limitation the rights
 * to use, copy, modify, merge, publish, distribute, sublicense, and/or sell
 * copies of the Software, and to permit persons to whom the Software is
 * furnished to do so, subject to the following conditions:
 *
 * The above copyright notice and this permission notice shall be included in all
 * copies or substantial portions of the Software.
 *
 * THE SOFTWARE IS PROVIDED "AS IS", WITHOUT WARRANTY OF ANY KIND, EXPRESS OR
 * IMPLIED, INCLUDING BUT NOT LIMITED TO THE WARRANTIES OF MERCHANTABILITY,
 * FITNESS FOR A PARTICULAR PURPOSE AND NONINFRINGEMENT. IN NO EVENT SHALL THE
 * AUTHORS OR COPYRIGHT HOLDERS BE LIABLE FOR ANY CLAIM, DAMAGES OR OTHER
 * LIABILITY, WHETHER IN AN ACTION OF CONTRACT, TORT OR OTHERWISE, ARISING FROM,
 * OUT OF OR IN CONNECTION WITH THE SOFTWARE OR THE USE OR OTHER DEALINGS IN THE
 * SOFTWARE.
 */

package com.epam.ngb.cli.app;

import static com.epam.ngb.cli.constants.MessageConstants.ERROR_MISSING_COMMAND;
import static com.epam.ngb.cli.constants.MessageConstants.ERROR_PARSE_COMMAND_LINE;
import static com.epam.ngb.cli.constants.MessageConstants.ERROR_UNKNOWN_COMMAND;

import java.util.Arrays;
import java.util.List;
import java.util.Properties;
import java.util.stream.Collectors;

import com.epam.ngb.cli.entity.heatmap.HeatmapAnnotationType;
import org.kohsuke.args4j.Argument;
import org.kohsuke.args4j.CmdLineException;
import org.kohsuke.args4j.CmdLineParser;
import org.kohsuke.args4j.Option;
import org.slf4j.Logger;
import org.slf4j.LoggerFactory;

import com.epam.ngb.cli.constants.MessageConstants;
import com.epam.ngb.cli.exception.ApplicationException;
import com.epam.ngb.cli.manager.command.CommandConfiguration;
import com.epam.ngb.cli.manager.command.CommandManager;

/**
 * Main Application Class. It is used to parse command line and launch a specified tool.
 * Application supports a set of commands for sending HTTP requests to NGB server and setting
 * application configuration.
 * Command line arguments are divided in to options (with preceding '-' or '--' symbols) and
 * arguments. Options are handled with the help of args4j library and arguments are processed
 * by the CLI classes.
 */
public class Application {

    //TODO: move documentation to an outer file
    private static final String HELP = "CLI for NGB server\n"
            + "All objects can be addressed by biologicalDataItemID or by name.\n\n"
            + "REFERENCE commands:\n"
            + "rr\treg_ref\t\t: registers a reference file\t{rr \\path\\to\\file.fa -n grch38}\n"
            + "dr\tdel_ref\t\t: unregisters a reference file\t{dr grch38}\n"
            + "lr\tlist_ref\t: lists all reference files, registered on the server\t{lr}\n"
            + "ag\tadd_genes\t: adds a gene file to the reference\t{ag grch38 genes.gtf}\n"
            + "an\tadd_ann\t: adds a annotation file to the reference\t{an grch38 annotations.gtf}\n"
            + "ran\tremove_ann\t: remove a annotation file from the list of reference annotation files"
            + "\t{ran grch38 annotations.gtf}\n"
            + "rg\tremove_genes\t: removes a gene file from the reference\t{rg grch38}\n\n"
            + "SPECIES commands:\n"
            + "rs\treg_spec\t: registers a species\t{rs \\species\\name \\species\\version}\n"
            + "ds\tdel_spec\t: unregisters a species \t{ds \"hg19\"}\n"
            + "as\tadd_spec\t: adds a registered species to the registered reference\t{as grch38 \"hg19\"}\n"
            + "remove_spec\t: removes a species from the reference\t{remove_spec grch38}\n"
            + "list_spec\t: lists all species, registered on the server\t{list_spec}\n\n"
            + "BLAST DATABASE commands:\n"
            + "rbd\treg_blast_db\t: registers a database\t{rbd \"name\" \"path\" \"type\" \"source\"}\n"
            + "dbd\tdel_blast_db\t: deletes a database \t{dbd 2}\n"
            + "lbd\tlist_blast_db\t: lists all databases, registered on the server\t{lbd -dt \"type\" -dp \"path\"}\n\n"
            + "HEATMAP commands:\n"
            + "rh\treg_heatmap\t: registers a heatmap\t{rh \"path\"}\n"
            + "dh\tdel_heatmap\t: deletes a heatmap \t{dh 1}\n"
            + "lh\tlist_heatmaps\t: lists all heatmaps, registered on the server\t{lh}\n\n"
            + "ula\tupd_label_annotation\t: updates heatmap label annotation\t{ula 1 -path \"path\"}\n\n"
            + "uca\tupd_cell_annotation\t: updates heatmap cell annotation\t{uca 1 -path \"path\"}\n\n"
            + "urt\tupd_row_tree\t: updates heatmap row tree\t{urt 1 -path \"path\"}\n\n"
            + "uct\tupd_column_tree\t: updates heatmap column tree\t{uct 1 -path \"path\"}\n\n"
            + "LINEAGE TREE commands:\n"
            + "rl\treg_lineage\t: registers a lineage tree\t{rl \"nodes_path\" \"edges_path\"}\n"
            + "dl\tdel_lineage\t: deletes a lineage tree \t{dl 2}\n"
            + "ll\tlist_lineage\t: lists all lineage trees, registered on the server\t{ll}\n\n"
            + "METABOLIC PATHWAY commands:\n"
            + "rp\treg_pathway\t: registers a metabolic pathway\t{rp \"path\"}\n"
            + "rb\treg_biopax\t: registers metabolic pathways from bioPAX file\t{rb \"path\"}\n"
            + "dp\tdel_pathway\t: deletes a metabolic pathway \t{dp 2}\n"
            + "lp\tlist_pathway\t: lists all metabolic pathways, registered on the server\t{lp}\n\n"
            + "COVERAGE commands:\n"
            + "ac\tadd_coverage\t: adds a coverage for a Bam file\t{ac 2 100}\n"
            + "rc\tremove_coverage\t: deletes a coverage \t{rc 2 100}\n"
            + "lc\tlist_coverages\t: lists all coverages, registered on the server\t{lc}\n\n"
            + "FILE commands:\n"
            + "rf\treg_file\t: registers a feature file for a specified reference\t"
            + "{rf grch38 \\path\\to\\file.bam?\\path\\to\\file.bam.bai -n my_vcf}\n"
            + "df\tdel_file\t: deletes a feature file one\t{df my_vcf}\n"
            + "if\tindex_file\t: creates a feature index for a file. \t {if genes.gtf}\n\n"
            + "SEARCH commands:\n"
            + "s\tsearch\t\t: finds a reference or feature file by it's name, "
            + "search can be configured by a '-c' option"
            + "\t{s -l vcf}\n\n"
            + "DATASET commands:\n"
            + "rd\treg_dataset\t: creates a new dataset (ex project) for a specified reference\t"
            + "{rd grch38 my_dataset}\n"
            + "add\tadd_dataset\t: adds files to a dataset\t"
            + "{add my_dataset sample.bam sample.vcf}\n"
            + "rmd\tremove_dataset\t: removes files from a dataset\t{rmd my_dataset my_vcf}\n"
            + "dd\tdel_dataset\t: removes a dataset\t{dd my_dataset}\n"
            + "md\tmove_dataset\t: changes the dataset parent to the dataset specified by the \"-p\" option,"
            + " if option isn't provided, the dataset will be moved to the top level of the datasets hierarchy"
            + "\t{md my_dataset -p parent}\n"
            + "ld\tlist_dataset\t: lists all datasets, registered on the server\t{ld}\n"
            + " \tadd_description\t: uploads dataset description file\t{add_description my_dataset description_file}\n"
            + " \tremove_description\t: removes dataset description\t{remove_description my_dataset " +
                "--name description_file}\n\n"
            + "ADDITIONAL commands:\n"
            + "url\t\t: generate url for displaying required files. "
                                       + "{url my_dataset}\n\n"
            + "SECURITY commands:\n"
            + "ru\treg_user\t: registers user (roles can be specified by -gr (--groups) option) " +
              "{ru example@example.com -gr Developers,OA}\n"
            + "du\tdel_user\t: deletes existing user by id or name {du example@example.com}\n"
            + "rgrp\treg_group\t: registers new group (option -u (--users) can be used to assign the " +
              "group on list of users) {rgrp example_group -u example@example.com,example2@example.com}\n"
            + "dgrp\tdel_group\t: deletes existing user group by id or name {dgrp group_name}\n"
            + "agrp\tadd_group\t: adds existing users to an existing group (users can be specified with option " +
              "-u (--users) by names or ids) {agrp group_name -u example@example.com,example2@example.com}\n"
            + "chmod\t\t: command to be used for granting permission {chmod rw+ --files <filename> " +
              "--users <username>}\n"
            + "TOOLS commands:\n"
            + "sort\t\t: sorts given feature file. If target path is not specified, sorted file will be stored in the "
            + "same folder as the original one with the `.sorted.` suffix in the name.\n"
            + "CONFIGURATION commands:\n"
            + "srv\tset_srv\t\t: sets working server url for CLI\tsrv http://{SERVER_IP_OR_NAME}:"
            + "{SERVER_PORT}/catgenome\n"
            + "v\tversion\t\t: prints CLI version to the console standard output\n"
            + "st\tset_token\t\t: sets JWT token to authorize CLI calls to NGB server\n\n"
            + "Available options (options may go before, after or between the arguments):\n";

    @Option(name = "-n", usage = "explicitly specifies file name for registration", aliases = {
            "--name"})
    private String name;

    @Option(name = "-t", usage = "output request's result in a table, otherwise the output of all "
            + "commands will be ignored, excluding search and list commands", aliases = {
            "--table"})
    private boolean printTable = false;

    @Option(name = "-j", usage = "output request's result in a json, otherwise the output of all "
            + "commands will be ignored, excluding search and list commands", aliases = {
            "--json"})
    private boolean printJson = false;

    @Option(name = "-c", usage = "path to the configuration file", metaVar = "PATH", aliases = {
            "--config", "--configuration"})
    private String config;

    @Option(name = "-l", usage = "use non-strict search for file finding", aliases = {"--like"})
    private boolean nonStrictSearch = false;

    @Option(name = "-p", usage = "specifies dataset parent for registration", aliases = {"--parent"})
    private String parent;

    @Option(name = "-g", usage = "specifies a gene file for reference registration", aliases = {"--genes"})
    private String genes;

    @Option(name = "-ni", usage = "defines if a feature index should not be created for registered VCF or GFF/GTF file",
        aliases = {"--no_index"})
    private boolean doNotIndex = false;

    @Option(name = "-h", usage = "prints help", aliases = {"--help"})
    private boolean helpOption;

    @Option(name = "-loc", usage = "location of view port in format: chr:start-end",  aliases = {"--location"})
    private String location;

    @Option(name = "-ngc", usage = "specifies if GC content shouldn't be calculated during reference registration",
            aliases = {"--nogccontent"})
    private boolean noGCContent = false;

    @Option(name = "-m", usage = "specifies amount of memory in megabytes to use when sorting (default: 500)",
            aliases = {"--max_memory"})
    private int maxMemory = 0;

    @Option(name = "-f", usage = "defines if a dataset will be force deleted",
            aliases = {"--force"})
    private boolean forceDeletion = false;

    @Option(name = "-pt", usage = "pretty name for datasets or biological data file",
            aliases = {"--pretty"})
    private String prettyName;

    @Option(name = "-nt", usage = "defines if tabix index shouldn't be rewritten during file reindexing",
            aliases = {"--no-tabix"})
    private boolean doNotCreateTabixIndex = false;

    @Option(name = "-s", usage = "specifies reference genome species version for registration", aliases = {"--species"})
    private String speciesVersion;

    @Option(name = "-ds", usage = "Datasets for permission update",  aliases = {"--datasets"})
    private String datasets;

    @Option(name = "-fl", usage = "Files for permission update",  aliases = {"--files"})
    private String files;

    @Option(name = "-u", usage = "Users for permission update",  aliases = {"--users"})
    private String users;

    @Option(name = "-gr", usage = "Groups for permission update",  aliases = {"--groups"})
    private String groups;

    @Option(name = "-perm", usage = "shows permissions", aliases = {"--permissions"})
    private boolean showPermissions = false;

    @Option(name = "-dt", usage = "database type", aliases = {"--db-type"})
    private String databaseType;

    @Option(name = "-dp", usage = "database path", aliases = {"--db-path"})
    private String databasePath;

    @Option(name = "-cap", usage = "heatmap cell annotation path", aliases = {"--heatmap-cap"})
    private String heatmapCellAnnotationPath;

    @Option(name = "-lap", usage = "heatmap label annotation path", aliases = {"--heatmap-lap"})
    private String heatmapLabelAnnotationPath;

    @Option(name = "-skip-row", usage = "number of last heatmap rows to skip", aliases = {"--skip-row"})
    private int heatmapSkipRows;

    @Option(name = "-skip-col", usage = "number of last heatmap columns to skip", aliases = {"--skip-col"})
    private int heatmapSkipColumns;

    @Option(name = "-cell-at", usage = "heatmap cell annotation type", aliases = {"--heatmap-cell-at"})
    private String heatmapCellAnnotationType;

    @Option(name = "-row-at", usage = "heatmap row annotation type", aliases = {"--heatmap-row-at"})
    private String heatmapRowAnnotationType;

    @Option(name = "-col-at", usage = "heatmap column annotation type", aliases = {"--heatmap-col-at"})
    private String heatmapColumnAnnotationType;

    @Option(name = "-path", usage = "defines path to heatmap cell/label annotation or other entity")
    private String path;

    @Option(name = "-r", usage = "specifies reference",  aliases = {"--reference"})
    private String reference;

    @Option(name = "--taxid", usage = "specifies taxonomy id")
    private Long taxId;

<<<<<<< HEAD
    @Option(name = "-o", usage = "specifies species, separated by comma",  aliases = {"--organisms"})
    private String species;
=======
    @Option(name = "--send-content", usage = "defines if file content should be sent directly to server")
    private boolean sendContent;
>>>>>>> b2af2a64

    @Option(name = "--step", usage = "specifies Bam file coverage interval size")
    private Integer step;

    @Argument
    private List<String> arguments;

    private static final Logger LOGGER = LoggerFactory.getLogger(Application.class);

    Application() {
        //no op
    }

    /**
     * Application entry point
     * @param args
     */
    public static void main(String[] args) {
        Application app = new Application();
        app.exit(app.run(args));
    }

    //method is package local for the purpose of unit testing
    int run(String[] args) {
        CmdLineParser parser = new CmdLineParser(this);
        try {
            parser.parseArgument(args);
            if (helpOption) {
                LOGGER.info(HELP);
                parser.printUsage(System.out);
                return 0;
            }
            checkArguments(parser);
            return createAndLaunchCommandManager();
        } catch (CmdLineException e) {
            LOGGER.debug(e.getMessage(), e);
            LOGGER.error(MessageConstants.getMessage(ERROR_PARSE_COMMAND_LINE, Arrays.stream(args)
                    .collect(Collectors.joining(" "))));
            LOGGER.info(HELP);
            parser.printUsage(System.out);
            exit(1);
        } catch (ApplicationException | IllegalArgumentException e) {
            LOGGER.debug(e.getMessage(), e);
            LOGGER.error(e.getMessage());
            exit(1);
        }

        return 1;
    }

    private void checkArguments(CmdLineParser parser) throws CmdLineException {
        if (arguments == null || arguments.isEmpty()) {
            throw new CmdLineException(parser, MessageConstants.getMessage(ERROR_MISSING_COMMAND),
                    new ApplicationException(MessageConstants.getMessage(ERROR_MISSING_COMMAND)));
        }
    }

    private int createAndLaunchCommandManager() {
        String command = arguments.get(0);
        ConfigurationLoader configLoader = new ConfigurationLoader();
        Properties commandProperties = configLoader.loadCommandProperties();
        String fullCommand = commandProperties.getProperty(command);
        if (fullCommand == null) {
            throw new ApplicationException(MessageConstants.getMessage(ERROR_UNKNOWN_COMMAND,
                    command));
        }
        Properties serverProperties = configLoader.loadServerConfiguration(config);
        ApplicationOptions options = getOptions();
        CommandConfiguration configuration = configLoader.loadCommandConfiguration(fullCommand);
        CommandManager commandManager =
                new CommandManager(fullCommand, configuration, serverProperties);
        return commandManager.run(arguments.subList(1, arguments.size()), options);
    }

    private ApplicationOptions getOptions() {
        ApplicationOptions options = new ApplicationOptions();
        if (name != null) {
            options.setName(name);
        }
        options.setParent(parent);
        options.setPrintTable(printTable);
        options.setPrintJson(printJson);
        options.setStrictSearch(!nonStrictSearch);
        options.setGeneFile(genes);
        options.setLocation(location);
        options.setNoGCContent(noGCContent);
        options.setForceDeletion(forceDeletion);
        options.setPrettyName(prettyName);
        options.setSpeciesVersion(speciesVersion);
        options.setUsers(users);
        options.setGroups(groups);
        options.setFiles(files);
        options.setDatasets(datasets);
        if (doNotCreateTabixIndex) {
            options.setCreateTabixIndex(false);
        }
        if (doNotIndex) {
            options.setDoIndex(false);
        }
        options.setMaxMemory(maxMemory);
        options.setShowPermissions(showPermissions);
        options.setDatabaseType(databaseType);
        options.setDatabasePath(databasePath);
        options.setHeatmapCellAnnotationPath(heatmapCellAnnotationPath);
        options.setHeatmapLabelAnnotationPath(heatmapLabelAnnotationPath);
        options.setHeatmapSkipRows(heatmapSkipRows);
        options.setHeatmapSkipColumns(heatmapSkipColumns);
        options.setPath(path);
        options.setHeatmapCellAnnotationType(HeatmapAnnotationType.from(heatmapCellAnnotationType));
        options.setHeatmapRowAnnotationType(HeatmapAnnotationType.from(heatmapRowAnnotationType));
        options.setHeatmapColumnAnnotationType(HeatmapAnnotationType.from(heatmapColumnAnnotationType));
        options.setReference(reference);
        options.setTaxId(taxId);
<<<<<<< HEAD
        options.setSpecies(species);
=======
        options.setSendContent(sendContent);
>>>>>>> b2af2a64
        options.setStep(step);
        return options;
    }

    protected void exit(int code) {
        System.exit(code);
    }
}<|MERGE_RESOLUTION|>--- conflicted
+++ resolved
@@ -257,13 +257,11 @@
     @Option(name = "--taxid", usage = "specifies taxonomy id")
     private Long taxId;
 
-<<<<<<< HEAD
     @Option(name = "-o", usage = "specifies species, separated by comma",  aliases = {"--organisms"})
     private String species;
-=======
+
     @Option(name = "--send-content", usage = "defines if file content should be sent directly to server")
     private boolean sendContent;
->>>>>>> b2af2a64
 
     @Option(name = "--step", usage = "specifies Bam file coverage interval size")
     private Integer step;
@@ -377,11 +375,8 @@
         options.setHeatmapColumnAnnotationType(HeatmapAnnotationType.from(heatmapColumnAnnotationType));
         options.setReference(reference);
         options.setTaxId(taxId);
-<<<<<<< HEAD
         options.setSpecies(species);
-=======
         options.setSendContent(sendContent);
->>>>>>> b2af2a64
         options.setStep(step);
         return options;
     }
