--- conflicted
+++ resolved
@@ -31,7 +31,6 @@
 import com.epam.ngb.cli.entity.blast.BlastDatabaseVO;
 import com.epam.ngb.cli.manager.command.handler.Command;
 import com.epam.ngb.cli.manager.command.handler.http.AbstractHTTPCommandHandler;
-import org.apache.commons.lang3.StringUtils;
 import org.apache.http.client.methods.HttpPost;
 
 import java.util.List;
@@ -66,19 +65,10 @@
             throw new IllegalArgumentException(MessageConstants.getMessage(
                     ILLEGAL_DATABASE_SOURCE, source));
         }
-<<<<<<< HEAD
-        database = BlastDatabaseVO.builder()
-                .name(arguments.get(0))
-                .path(arguments.get(1))
-                .type(type)
-                .source(source)
-                .build();
-=======
         database = new BlastDatabaseVO(arguments.get(0), arguments.get(1), type, source);
         if (StringUtils.isNotBlank(options.getReference())) {
             database.setReferenceId(loadReferenceId(options.getReference()));
         }
->>>>>>> ade28b2b
     }
 
     @Override public int runCommand() {
