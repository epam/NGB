--- conflicted
+++ resolved
@@ -117,60 +117,7 @@
         if (this._menu) {
             return this._menu;
         }
-<<<<<<< HEAD
         this._menu = this.constructor.Menu.attach(this);
-=======
-        const wrapStateFn = (fn) => () => fn(this.state);
-        const wrapMutatorFn = (fn) => () => {
-            fn(this.state);
-            this.updateAndRefresh();
-            this.reportTrackState();
-        };
-        const wrapPerformFn = (fn) => () => {
-            fn(this.config, this.dispatcher, this.state);
-            this.reportTrackState();
-        };
-
-        this._menu = this.menuService.getMenu().map(function processMenuList(menuEntry) {
-            const result = {};
-            for (const key of Object.keys(menuEntry)) {
-                switch (true) {
-                    case Array.isArray(menuEntry[key]): {
-                        result[key] = menuEntry[key].map(processMenuList);
-                    }
-                        break;
-                    case menuEntry[key] instanceof Function: {
-                        switch (true) {
-                            case key.startsWith('is'): {
-                                result[key] = wrapStateFn(menuEntry[key]);
-                            }
-                                break;
-                            case key.startsWith('display'): {
-                                result[key] = wrapStateFn(menuEntry[key]);
-                            }
-                                break;
-                            case key.startsWith('perform'): {
-                                result[key] = wrapPerformFn(menuEntry[key]);
-                            }
-                                break;
-                            default: {
-                                result[key] = wrapMutatorFn(menuEntry[key]);
-                            }
-                                break;
-                        }
-                    }
-                        break;
-                    default: {
-                        result[key] = menuEntry[key];
-                    }
-                        break;
-                }
-            }
-
-            return result;
-        });
-
->>>>>>> e1145305
         return this._menu;
     }
 
