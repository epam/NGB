import {DataService} from '../data-service';

const SOURCE = {
    OPEN_TARGETS: 'OPEN_TARGETS',
    TXGNN: 'TXGNN',
    DGI_DB: 'DGI_DB',
    PHARM_GKB: 'PHARM_GKB'
};

const ExternalDBApi = {
    [SOURCE.OPEN_TARGETS]: 'opentargets',
    [SOURCE.TXGNN]: 'txgnn',
    [SOURCE.DGI_DB]: 'dgidb',
    [SOURCE.PHARM_GKB]: 'pharmgkb'
};

const ExternalDBNames = {
    [SOURCE.OPEN_TARGETS]: 'Open Targets',
    [SOURCE.TXGNN]: 'TxGNN',
    [SOURCE.DGI_DB]: 'DGIdb',
    [SOURCE.PHARM_GKB]: 'PharmGKB'
};

const ExternalDBFields = {
    [SOURCE.OPEN_TARGETS]: 'opentargets',
    [SOURCE.DGI_DB]: 'dgidb',
    [SOURCE.PHARM_GKB]: 'pharmGKB'
};

const PDB_SOURCE = {
    PROTEIN_DATA_BANK: 'Protein Data Bank',
    LOCAL_FILES: 'Local Files'
};

function getQueryString(query = {}) {
    const params = Object.entries(query)
        .filter(([, value]) => value !== undefined)
        .map(([name, value]) => `${encodeURIComponent(name)}=${encodeURIComponent(value)}`)
        .join('&');
    if (params.length > 0) {
        return `?${params}`;
    }
    return '';
}

export class TargetDataService extends DataService {

    getTargetsResult(request) {
        return new Promise((resolve, reject) => {
            this.post('target/filter', request)
                .then(data => {
                    if (data && data.items) {
                        resolve([data.items, data.totalCount]);
                    } else {
                        resolve([[], data.totalCount]);
                    }
                })
                .catch(error => {
                    const message = 'Error fetching targets';
                    reject(new Error((error && error.message) || message));
                });
        });
    }

    postNewTarget(request) {
        return new Promise((resolve, reject) => {
            this.post('target', request)
                .then(data => {
                    if (data && data.targetId) {
                        resolve(data);
                    } else {
                        resolve(false);
                    }
                })
                .catch(error => {
                    const message = 'Error creating target';
                    reject(new Error((error && error.message) || message));
                });
        });
    }

    getTargetById(targetId) {
        return new Promise((resolve) => {
            this.get(`target/${targetId}`)
                .then(data => {
                    if (data) {
                        resolve(data);
                    } else {
                        resolve([]);
                    }
                });
        });
    }

    updateTarget(request) {
        return new Promise((resolve, reject) => {
            this.put('target', request)
                .then(data => {
                    if (data) {
                        resolve(data);
                    }
                })
                .catch(error => {
                    const message = 'Error updating target';
                    reject(new Error((error && error.message) || message));
                });
        });
    }

    deleteTarget(targetId) {
        return new Promise((resolve, reject) => {
            this.delete(`target/${targetId}`)
                .then((data) => {
                    resolve(data || null);
                })
                .catch((error) => {
                    const message = 'Error removing target';
                    reject(new Error((error && error.message) || message));
                });
        });
    }

    getTargetFieldValue(field) {
        return new Promise((resolve) => {
            this.get(`target/fieldValues?field=${field}`)
                .then(data => {
                    if (data) {
                        resolve(data);
                    } else {
                        resolve([]);
                    }
                });
        });
    }

    searchGenes(geneId) {
        return new Promise((resolve) => {
            this.get(`gene/search?geneId=${geneId}`)
                .then(data => {
                    if (data && data.entries) {
                        resolve(data.entries);
                    } else {
                        resolve([]);
                    }
                });
        });
    }

    postTargetIdentification(request) {
        return new Promise((resolve, reject) => {
            this.post('target/identification', request)
                .then(data => {
                    if (data) {
                        resolve(data);
                    } else {
                        resolve({});
                    }
                })
                .catch(error => {
                    const message = 'Error launching target';
                    reject(new Error((error && error.message) || message));
                });
        });
    }

    getDrugsResults(request, source) {
        return new Promise((resolve, reject) => {
            this.post(`target/${ExternalDBApi[source]}/drugs`, request)
                .then(data => {
                    if (data && data.items) {
                        resolve([data.items, data.totalCount]);
                    } else {
                        resolve([[], data.totalCount]);
                    }
                })
                .catch(error => {
                    const message = `Error getting drugs from ${ExternalDBNames[source]}`;
                    reject(new Error((error && error.message) || message));
                });
        });
    }

    getDiseasesResults(request, source) {
        return new Promise((resolve, reject) => {
            this.post(`target/${ExternalDBApi[source]}/diseases`, request)
                .then(data => {
                    if (data && data.items) {
                        resolve([data.items, data.totalCount]);
                    } else {
                        resolve([[], data.totalCount]);
                    }
                })
                .catch(error => {
                    const message = `Error getting diseases from ${ExternalDBNames[source]}`;
                    reject(new Error((error && error.message) || message));
                });
        });
    }

    getAllDiseasesResults(request, source) {
        return new Promise((resolve, reject) => {
            this.post(`target/${ExternalDBApi[source]}/diseases/all`, request)
                .then(data => resolve(data || []))
                .catch(error => {
                    const message = `Error getting all diseases from ${ExternalDBNames[source]}`;
                    reject(new Error((error && error.message) || message));
                });
        });
    }

    getOntology(source) {
        return new Promise((resolve, reject) => {
            this.get(`target/${ExternalDBApi[source]}/diseases/ontology`)
                .then(data => resolve(data || []))
                .catch(error => {
                    const message = `Error getting diseases ontology from ${ExternalDBNames[source]}`;
                    reject(new Error((error && error.message) || message));
                });
        });
    }

    getPublications(request) {
        return new Promise((resolve, reject) => {
            this.post('target/publications', request)
                .then(data => {
                    if (data && data.items) {
                        resolve([data.items, data.totalCount]);
                    } else {
                        resolve([[], 0]);
                    }
                })
                .catch(error => {
                    const message = 'Error getting publications';
                    reject(new Error((error && error.message) || message));
            });
        });
    }

    getLlmSummary(request, modelOptions) {
        const {
            type: provider,
            ...rest
        } = modelOptions || {};
        if (!provider) {
            return Promise.reject(new Error('LLM provider not specified'));
        }
        return new Promise((resolve, reject) => {
            this.post(`llm/summary${getQueryString({provider, ...rest})}`, request)
                .then(data => {
                    resolve(data);
                })
                .catch(error => {
                    const message = 'Error generating publications summary';
                    reject(new Error((error && error.message) || message));
            });
        });
    }

    getAbstracts(request) {
        return new Promise((resolve, reject) => {
            this.post('target/abstracts', request)
                .then(data => {
                    resolve(data);
                })
                .catch(error => {
                    const message = 'Error generating publications summary';
                    reject(new Error((error && error.message) || message));
                });
        });
    }

    llmChat(request, modelOptions) {
        const {
            type: provider,
            ...rest
        } = modelOptions || {};
        if (!provider) {
            return Promise.reject(new Error('LLM provider not specified'));
        }
        return new Promise((resolve, reject) => {
            this.post(`llm/chat${getQueryString({provider, ...rest})}`, request)
                .then(data => {
                    resolve(data);
                })
                .catch(error => {
                    const message = 'Error generating publications summary';
                    reject(new Error((error && error.message) || message));
                });
        });
    }

    getDrugsFieldValues(source, geneIds) {
        return new Promise((resolve) => {
            this.get(`target/${ExternalDBFields[source]}/drugs/fieldValues?geneIds=${geneIds}`)
                .then(data => {
                    if (data) {
                        resolve(data);
                    } else {
                        resolve([]);
                    }
                });
        });
    }

    getSequencesTableResults(geneIds) {
        const getComments = false;
        return new Promise((resolve, reject) => {
            this.get(`target/sequences/table${getQueryString({geneIds, getComments})}`)
                .then(data => {
                    if (data) {
                        resolve(data);
                    } else {
                        resolve([]);
                    }
                })
                .catch(error => {
                    const message = 'Error getting sequences data';
                    reject(new Error((error && error.message) || message));
                });
        });
    }

    getStructureResults(request, source) {
        const name = (() => {
            if (source === PDB_SOURCE.PROTEIN_DATA_BANK) { return 'target/structures'; }
            if (source === PDB_SOURCE.LOCAL_FILES) { return 'pdb/filter'; }
            return;
        })();
        if (!name) return Promise.reject(new Error('Unknown source'));
        return new Promise((resolve, reject) => {
            this.post(name, request)
                .then(data => {
                    if (data && data.items) {
                        resolve([data.items, data.totalCount]);
                    } else {
                        resolve([[], data.totalCount]);
                    }
                })
                .catch(error => {
                    const message = 'Error getting structure data';
                    reject(new Error((error && error.message) || message));
                });
        });
    }

    getPdbDescription(pbdID) {
        return new Promise((resolve, reject) => {
            this.post(`gene/pbd/${pbdID}/get`, pbdID)
                .then(data => {
                    if (data) {
                        resolve(data);
                    } else {
                        resolve(false);
                    }
                })
                .catch(error => {
                    const message = `Error getting ${pbdID} pdb description`;
                    reject(new Error((error && error.message) || message));
                });
        });
    }

    getTargetExport(geneIds, source) {
        const format = 'CSV';
        const includeHeader = true;
        return new Promise((resolve, reject) => {
            this.downloadFile(
                'get',
                `target/export${getQueryString({geneIds, format, source, includeHeader})}`,
                undefined,
                {customResponseType: 'arraybuffer'}
            )
                .catch((response) => resolve({...response, error: true}))
                .then((data) => {
                    if (data) {
                        resolve(data);
                    } else {
                        resolve([]);
                    }
                }, reject);
        });
    }

    getTargetAlignment (targetId, sequenceIds) {
        return new Promise((resolve, reject) => {
            this.get(`target/alignment/${targetId}${getQueryString({...sequenceIds})}`)
                .then(data => {
                    resolve(data);
                })
                .catch(error => {
                    const message = 'Error getting alignmment result';
                    reject(new Error((error && error.message) || message));
            });
        });
    }

    getSequence (db, id) {
        return new Promise((resolve, reject) => {
            this.get(`sequence/${id}?database=${db}`)
                .then(data => {
                    resolve(data);
                })
                .catch(error => {
                    const message = 'Error getting sequence';
                    reject(new Error((error && error.message) || message));
            });
        });
    }

<<<<<<< HEAD
    getHomologeneLoad(geneIds) {
        return new Promise((resolve, reject) => {
            this.get(`homologene/search${getQueryString({...geneIds})}`)
                .then((data) => {
                    if (data) {
                        resolve(data);
                    } else {
                        reject(new Error('Error getting homologene'));
                    }
                })
                .catch(reject);
        });
    }

    getOrthoParaLoad(geneIds) {
        return new Promise((resolve, reject) => {
            this.get(`homolog/search${getQueryString({...geneIds})}`)
=======
    getDisease(name) {
        return new Promise((resolve, reject) => {
            this.get(`disease?name=${name}`)
                .then(data => {
                    resolve(data);
                })
                .catch(error => {
                    const message = 'Error getting diseases list';
                    reject(new Error((error && error.message) || message));
            });
        });
    }

    getDiseaseData(diseaseId) {
        return new Promise((resolve, reject) => {
            this.get(`disease/${diseaseId}`)
                .then(data => {
                    resolve(data);
                })
                .catch(error => {
                    const message = 'Error getting disease data';
                    reject(new Error((error && error.message) || message));
            });
        });
    }

    getTargetsResults(diseaseId, request) {
        return new Promise((resolve, reject) => {
            this.post(`disease/targets/${diseaseId}`, request)
                .then(data => {
                    if (data && data.items) {
                        resolve([data.items, data.totalCount]);
                    } else {
                        resolve([[], data.totalCount]);
                    }
                })
                .catch(error => {
                    const message = 'Error getting targets results';
                    reject(new Error((error && error.message) || message));
            });
        });
    }

    getDiseasesDrugsResults(diseaseId, request) {
        return new Promise((resolve, reject) => {
            this.post(`disease/drugs/${diseaseId}`, request)
                .then(data => {
                    if (data && data.items) {
                        resolve([data.items, data.totalCount]);
                    } else {
                        resolve([[], data.totalCount]);
                    }
                })
                .catch(error => {
                    const message = 'Error getting drugs results';
                    reject(new Error((error && error.message) || message));
            });
        });
    }

    getDiseasesDrugsFieldValues(diseaseId) {
        return new Promise((resolve) => {
            this.get(`disease/drugs/fieldValues/${diseaseId}`)
                .then(data => {
                    if (data) {
                        resolve(data);
                    } else {
                        resolve([]);
                    }
                });
        });
    }

    getDiseasesExport(diseaseId, source) {
        const format = 'CSV';
        const includeHeader = true;
        return new Promise((resolve, reject) => {
            this.downloadFile(
                'get',
                `disease/${source}/export${getQueryString({diseaseId, format, includeHeader})}`,
                undefined,
                {customResponseType: 'arraybuffer'}
            )
                .catch((response) => resolve({...response, error: true}))
>>>>>>> 0aa40a11
                .then((data) => {
                    if (data) {
                        resolve(data);
                    } else {
<<<<<<< HEAD
                        reject(new Error('Error getting orthologs or paralogs'));
                    }
                })
                .catch(reject);
=======
                        resolve([]);
                    }
                }, reject);
>>>>>>> 0aa40a11
        });
    }
}<|MERGE_RESOLUTION|>--- conflicted
+++ resolved
@@ -407,7 +407,6 @@
         });
     }
 
-<<<<<<< HEAD
     getHomologeneLoad(geneIds) {
         return new Promise((resolve, reject) => {
             this.get(`homologene/search${getQueryString({...geneIds})}`)
@@ -425,7 +424,17 @@
     getOrthoParaLoad(geneIds) {
         return new Promise((resolve, reject) => {
             this.get(`homolog/search${getQueryString({...geneIds})}`)
-=======
+                .then((data) => {
+                    if (data) {
+                        resolve(data);
+                    } else {
+                        reject(new Error('Error getting orthologs or paralogs'));
+                    }
+                })
+                .catch(reject);
+        });
+    }
+
     getDisease(name) {
         return new Promise((resolve, reject) => {
             this.get(`disease?name=${name}`)
@@ -510,21 +519,13 @@
                 {customResponseType: 'arraybuffer'}
             )
                 .catch((response) => resolve({...response, error: true}))
->>>>>>> 0aa40a11
                 .then((data) => {
                     if (data) {
                         resolve(data);
                     } else {
-<<<<<<< HEAD
-                        reject(new Error('Error getting orthologs or paralogs'));
-                    }
-                })
-                .catch(reject);
-=======
                         resolve([]);
                     }
                 }, reject);
->>>>>>> 0aa40a11
         });
     }
 }