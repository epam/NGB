import baseController from './shared/baseController';

export default class ngbAppController extends baseController {
    static get UID() {
        return 'ngbAppController';
    }

    dispatcher;
    projectContext;

    /* @ngInject */
    constructor(dispatcher,
                projectContext,
                eventHotkey,
                $stateParams,
                $rootScope,
                $scope,
                $state,
                projectDataService,
                genomeDataService,
                localDataService,
                apiService) {
        super();
        Object.assign(this, {
            $scope,
            $state,
            $stateParams,
            dispatcher,
            eventHotkey,
            genomeDataService,
            projectContext,
            projectDataService,
            apiService
        });
        this.dictionaryState = localDataService.getDictionary().State;

        this.initStateFromParams();

        this.initEvents();

        this.eventHotkey.init();

        this.toolbarVisibility = projectContext.toolbarVisibility;

        $rootScope.$on('$stateChangeSuccess', (evt, toState, toParams) => {
            this._changeStateFromParams(toParams);
        });

        if (window.addEventListener) {
            window.addEventListener("message", () => {
                if (event.data) {
                    this._listener(event);
                }
            });
        } else {
            // IE8
            window.attachEvent("onmessage", () => {
                if (event.data) {
                    this._listener(event);
                }
            });
        }
    }

    events = {
        'route:change': ::this._goToState
    };

    _listener(event) {
        const callerId = event.data.callerId ? event.data.callerId : null;
        switch (event.data.method) {
            case "loadDataSet":
                const id = event.data.params && event.data.params.id ? event.data.params.id : null;
                if (id) {
                    this._apiResponse(this.apiService.loadDataSet(id), callerId);
                } else {
                    this._apiResponse({
                        message: 'Api error: loadDataSet wrong param' + event.data,
                        isSuccessful: false
                    }, callerId);
                }
                break;
            case "navigateToCoordinate":
                const coordinates = event.data.params && event.data.params.coordinates ? event.data.params.coordinates : null;
                if (coordinates) {
                    this._apiResponse(this.apiService.navigateToCoordinate(coordinates), callerId);
                } else {
                    this._apiResponse({
                        message: 'Api error: navigateToCoordinate wrong param' + event.data,
                        isSuccessful: false
                    }, callerId);
                }
                break;
            case "loadTrack":
<<<<<<< HEAD
                const track = event.data.params && event.data.params.track ? event.data.params.track : null,
=======
                console.log(event);
                const tracks = event.data.params && event.data.params.tracks ? event.data.params.tracks : null,
>>>>>>> 29292d68
                    mode = event.data.params && event.data.params.mode ? event.data.params.mode : null;
                if (tracks && mode) {
                    this._apiResponse(this.apiService.loadTrack(event.data.params), callerId);
                } else {
                    this._apiResponse({
                        message: 'Api error: loadTrack wrong params' + event.data,
                        isSuccessful: false
                    }, callerId);
                }
                break;
            case "setGlobalSettings":
                const globalSettingsParams = event.data.params;
                if (globalSettingsParams) {
                    this._apiResponse(this.apiService.setGlobalSettings(globalSettingsParams), callerId);
                } else {
                    // console.log('Api error: setGlobalSettings wrong param' + event.data);
                    this._apiResponse({
                        message: 'Api error: setGlobalSettings wrong param' + event.data,
                        isSuccessful: false
                    }, callerId);
                }
                break;
            case "setTrackSettings":
                const trackSettingParams = event.data.params;
                if (trackSettingParams) {
                    this._apiResponse(this.apiService.setTrackSettings(trackSettingParams));
                } else {
                    this._apiResponse({
                        message: 'Api error: setTrackSettings wrong param' + event.data,
                        isSuccessful: false
                    });
                }
                break;
            default:
                this._apiResponse({
                    message: 'Api error: No such method.',
                    isSuccessful: false,
                }, callerId);
        }
    }

    _apiResponse(params, callerId) {
        params.callerId = callerId;
        window.parent.postMessage(params, '*');
    }


    _changeStateFromParams(params) {
        const {referenceId, chromosome, end, rewrite, start, tracks, filterByGenome, collapsedTrackHeaders} = params;
        const position = start
            ? {end, start}
            : null;
        this.projectContext.rewriteLayout = true;
        this.projectContext.collapsedTrackHeaders = collapsedTrackHeaders;
        this.projectContext.datasetsFilter = filterByGenome;
        if (rewrite) {
            this.projectContext.rewriteLayout = this.dictionaryState.on.toLowerCase() === rewrite.toLowerCase();
        }
        this.projectContext.changeState({
            chromosome: chromosome ? {name: chromosome} : null,
            position: (start && !end) ? start : null,
            reference: referenceId ? {name: referenceId} : null,
            tracksState: tracks ? this.projectContext.convertTracksStateFromJson(tracks) : null,
            viewport: position,
            filterDatasets: filterByGenome ? filterByGenome : null
        });
    }

    initStateFromParams() {
        this._changeStateFromParams(this.$stateParams);

        const {toolbar, layout, bookmark, screenshot} = this.$stateParams;

        if (toolbar) {
            const toolbarVisibility = this.dictionaryState.on.toLowerCase() === toolbar.toLowerCase();
            this.projectContext.toolbarVisibility = toolbarVisibility;
        }

        if (bookmark) {
            const bookmarkVisibility = this.dictionaryState.on.toLowerCase() === bookmark.toLowerCase();
            this.projectContext.bookmarkVisibility = bookmarkVisibility;
        }

        if (layout) {
            this.projectContext.layout = JSON.parse(layout);
        }

        if (screenshot) {
            const screenShotVisibility = this.dictionaryState.on.toLowerCase() === screenshot.toLowerCase();
            this.projectContext.screenShotVisibility = screenShotVisibility;
        }
    }

    _goToState() {
        const chromosome = this.projectContext.currentChromosome ? this.projectContext.currentChromosome.name : null;
        const start = this.projectContext.viewport ? parseInt(this.projectContext.viewport.start) : null;
        const end = this.projectContext.viewport ? parseInt(this.projectContext.viewport.end) : null;
        const referenceId = this.projectContext.reference ? this.projectContext.reference.name : null;
        const tracks = this.projectContext.tracksState ? this.projectContext.convertTracksStateToJson(this.projectContext.tracksState) : null;
        const filterByGenome = this.projectContext.datasetsFilter ? this.projectContext.datasetsFilter : null;
        const collapsedTrackHeaders = this.projectContext.collapsedTrackHeaders;
        const state = {
            chromosome,
            end,
            referenceId,
            start,
            filterByGenome,
            collapsedTrackHeaders
        };
        const options = {
            notify: false,
            inherit: false
        };
        if (tracks) {
            state.tracks = tracks;
        }
        this.$state.go(this.$state.current.name, state, options);
    }
}<|MERGE_RESOLUTION|>--- conflicted
+++ resolved
@@ -92,12 +92,7 @@
                 }
                 break;
             case "loadTrack":
-<<<<<<< HEAD
-                const track = event.data.params && event.data.params.track ? event.data.params.track : null,
-=======
-                console.log(event);
                 const tracks = event.data.params && event.data.params.tracks ? event.data.params.tracks : null,
->>>>>>> 29292d68
                     mode = event.data.params && event.data.params.mode ? event.data.params.mode : null;
                 if (tracks && mode) {
                     this._apiResponse(this.apiService.loadTrack(event.data.params), callerId);
