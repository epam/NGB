--- conflicted
+++ resolved
@@ -1,4 +1,3 @@
-import angular from 'angular';
 import baseController from './shared/baseController';
 
 export default class ngbAppController extends baseController {
@@ -49,14 +48,14 @@
 
         if (window.addEventListener) {
             window.addEventListener("message", () => {
-                if(event.data) {
+                if (event.data) {
                     this._listener(event);
                 }
             });
         } else {
             // IE8
             window.attachEvent("onmessage", () => {
-                if(event.data) {
+                if (event.data) {
                     this._listener(event);
                 }
             });
@@ -68,7 +67,6 @@
     };
 
     _listener(event) {
-        //console.log(this.projectContext);
         const callerId = event.data.callerId ? event.data.callerId : null;
         switch (event.data.method) {
             case "loadDataSet":
@@ -76,7 +74,6 @@
                 if (id) {
                     this._apiResponse(this.apiService.loadDataSet(id), callerId);
                 } else {
-                    console.log("Api error: loadDataSet wrong param" + event.data);
                     this._apiResponse({
                         message: 'Api error: loadDataSet wrong param' + event.data,
                         isSuccessful: false
@@ -95,7 +92,6 @@
                 }
                 break;
             case "loadTrack":
-                console.log(event);
                 const track = event.data.params && event.data.params.track ? event.data.params.track : null,
                     mode = event.data.params && event.data.params.mode ? event.data.params.mode : null;
                 if (track && mode) {
@@ -108,15 +104,9 @@
                 }
                 break;
             case "setGlobalSettings":
-<<<<<<< HEAD
                 const globalSettingsParams = event.data.params;
                 if (globalSettingsParams) {
-                    this._apiResponse(this.apiService.setGlobalSettings(globalSettingsParams));
-=======
-                const params = event.data.params;
-                if (params) {
-                    this._apiResponse(this.apiService.setGlobalSettings(params), callerId);
->>>>>>> f5ae3f1f
+                    this._apiResponse(this.apiService.setGlobalSettings(globalSettingsParams), callerId);
                 } else {
                     // console.log('Api error: setGlobalSettings wrong param' + event.data);
                     this._apiResponse({
@@ -130,10 +120,9 @@
                 if (trackSettingParams) {
                     this._apiResponse(this.apiService.setTrackSettings(trackSettingParams));
                 } else {
-                    console.log('Api error: setTrackSettings wrong param' + event.data);
                     this._apiResponse({
                         message: 'Api error: setTrackSettings wrong param' + event.data,
-                        completedSuccessfully: false
+                        isSuccessful: false
                     });
                 }
                 break;
