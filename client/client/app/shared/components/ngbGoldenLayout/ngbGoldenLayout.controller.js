--- conflicted
+++ resolved
@@ -58,12 +58,8 @@
         'read:show:mate': ::this.panelAddBrowserWithPairRead,
         'read:show:blat': ::this.panelAddBlatSearchPanel,
         'read:show:blast': :: this.panelAddBlastSearchPanel,
-<<<<<<< HEAD
-        'tracks:state:change': ::this.panelRemoveBlatSearchPanel,
-=======
         'tracks:state:change:blat': ::this.panelRemoveBlatSearchPanel,
         'tracks:state:change:blast': ::this.panelRemoveBlastSearchPanel,
->>>>>>> bd063c11
         'variant:show:pair': ::this.panelAddBrowserWithVariation
     };
 
@@ -361,10 +357,7 @@
     blastSearchPanelDestroyedHandler(item) {
         if (item.type === 'component') {
             if (item.config.componentState.panel === this.panels.ngbBlastSearchPanel) {
-<<<<<<< HEAD
-=======
                 this.blastSearchPanelRemoved();
->>>>>>> bd063c11
                 this.goldenLayout.off('itemDestroyed', this.blastSearchPanelDestroyedHandler, this);
             }
         }
@@ -416,11 +409,7 @@
             }
         }
     }
-<<<<<<< HEAD
-    panelAddBlastSearchPanel() {
-=======
     panelAddBlastSearchPanel(event) {
->>>>>>> bd063c11
         const layoutChange = this.appLayout.Panels.blast;
         layoutChange.displayed = true;
 
@@ -428,9 +417,6 @@
             .getItemsByFilter((obj) => obj.config && obj.config.componentState
                 && obj.config.componentState.panel === this.panels.ngbBlastSearchPanel);
 
-<<<<<<< HEAD
-        this.goldenLayout.on('itemDestroyed', this.blatSearchPanelDestroyedHandler, this);
-=======
         const payload = {
             id: event.id,
             referenceId: event.referenceId,
@@ -445,16 +431,11 @@
         localStorage.setItem('blastSearchRequest', JSON.stringify(payload || {}));
 
         this.goldenLayout.on('itemDestroyed', this.blastSearchPanelDestroyedHandler, this);
->>>>>>> bd063c11
 
         if (!blastSearchItem) {
             this.panelAdd(layoutChange);
         } else {
-<<<<<<< HEAD
-            const parent = blatSearchItem.parent;
-=======
             const parent = blastSearchItem.parent;
->>>>>>> bd063c11
             if (parent && parent.type === 'stack') {
                 parent.setActiveContentItem(blastSearchItem);
             }
