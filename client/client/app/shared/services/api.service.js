--- conflicted
+++ resolved
@@ -170,7 +170,6 @@
         };
     }
 
-<<<<<<< HEAD
     setTrackSettings(params) {
         const trackId = params ? params.id : null;
         const tracks = this.projectContext.tracks;
@@ -203,11 +202,7 @@
         }
     }
 
-    loadTrack(track, mode) {
-=======
     loadTrack(params) {
->>>>>>> 29292d68
-
         //check track request mode
         switch (params.mode) {
             case 'id':
@@ -246,8 +241,7 @@
                     }
                 }
 
-<<<<<<< HEAD
-                selectedItems = (track.entities || []).map(t => {
+                selectedItems = (params.tracks || []).map(t => {
                     let shouldReturn = t.index ? true : !this._trackNeedsIndexFile(t);
 
                     if (shouldReturn) {
@@ -262,23 +256,6 @@
                         errors.push(`Index file required for ${t.path}.`);
                     }
                 });
-=======
-                selectedItems = (params.tracks || []).map(t => {
-                        let shouldReturn = t.index ? true : !this._trackNeedsIndexFile(t);
-
-                        if (shouldReturn) {
-                            return {
-                                index: t.index ? t.index : null,
-                                path: t.path,
-                                reference: chosenReference,
-                                format: this._trackFormat(t),
-                                name: this._fileName(t),
-                            };
-                        } else {
-                            errors.push(`Index file required for ${t.path}.`);
-                        }
-                    });
->>>>>>> 29292d68
 
                 this._loadTracks(selectedItems);
 
