--- conflicted
+++ resolved
@@ -1,7 +1,4 @@
-<<<<<<< HEAD
 import {Debounce} from '../../../shared/utils/debounce';
-=======
->>>>>>> 3e3f71d6
 import baseController from '../../../shared/baseController';
 
 const ROW_HEIGHT = 35;
@@ -61,7 +58,6 @@
             }
         },
         'genes:values:loaded': this.initialize.bind(this),
-<<<<<<< HEAD
         'gene:files:changed': () => {
             this.isInitialized = false;
             if (this.projectContext.reference) {
@@ -70,11 +66,8 @@
             } else {
                 this.isProgressShown = false;
             }
-        }
-=======
-        'dataset:selection:change': this.initialize.bind(this),
+        },
         'genes:restore': this.restoreState.bind(this)
->>>>>>> 3e3f71d6
     };
 
     constructor(
@@ -358,8 +351,6 @@
         this.dispatcher.emitSimpleEvent('feature:info:select', data);
         event.stopImmediatePropagation();
     }
-<<<<<<< HEAD
-=======
 
     restoreState() {
         this.ngbGenesTableService.genesTableColumns = [];
@@ -371,5 +362,4 @@
         }
         this.gridApi.saveState.restore(this.$scope, this.defaultState);
     }
->>>>>>> 3e3f71d6
 }