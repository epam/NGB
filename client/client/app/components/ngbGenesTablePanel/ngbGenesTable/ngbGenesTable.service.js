const DEFAULT_GENES_COLUMNS = [
    'chromosome', 'featureName', 'featureId', 'featureType', 'startIndex', 'endIndex', 'strand'
];
const SERVICE_GENES_COLUMNS = ['info'];
const OPTIONAL_GENE_COLUMNS = [
    'featureFileId', 'source', 'score', 'frame'
];
const DEFAULT_ORDERBY_GENES_COLUMNS = {
    'chromosome': 'CHROMOSOME_NAME',
    'featureName': 'FEATURE_NAME',
    'featureId': 'FEATURE_ID',
    'featureType': 'FEATURE_TYPE',
    'startIndex': 'START_INDEX',
    'endIndex': 'END_INDEX',
    'strand': 'strand'
};

const SERVER_COLUMN_NAMES = {
};
const GENES_COLUMN_TITLES = {
    chromosome: 'Chr',
    featureName: 'Name',
    featureId: 'Id',
    source: 'source',
    featureType: 'Type',
    startIndex: 'Start',
    endIndex: 'End',
    strand: 'Strand',
    info: 'Info',
    molecularView: 'Molecular View'
};
const PAGE_SIZE = 100;
const MAX_VISIBLE_PAGES = 3;
const blockFilterGenesTimeout = 500;

export default class ngbGenesTableService {

    _hasMoreGenes = true;
    _blockFilterGenes;

    constructor(dispatcher, genomeDataService, projectContext, uiGridConstants) {
        this.dispatcher = dispatcher;
        this.genomeDataService = genomeDataService;
        this.projectContext = projectContext;
        this.uiGridConstants = uiGridConstants;
        this.initEvents();
        this.initialize();
    }

    _nextPageMarker = undefined;

    get nextPageMarker() {
        return this._nextPageMarker;
    }

    set nextPageMarker(value) {
        this._nextPageMarker = value;
    }

    get hasMoreData() {
        return this._hasMoreGenes;
    }

    get genesPageSize() {
        return PAGE_SIZE;
    }

    _genesTableError = null;

    get genesTableError() {
        return this._genesTableError;
    }

    _orderByGenes = null;

    get orderByGenes() {
        return this._orderByGenes;
    }

    set orderByGenes(orderByGenes) {
        this._orderByGenes = orderByGenes;
    }

    _pageList = [];

    get nextPagePointer() {
        return this._pageList[this.lastPage];
    }

    get prevPagePointer() {
        return this._pageList[this.firstPage - 2];
    }

    get totalPages() {
        return this._pageList.length;
    }

    get maxVisiblePages() {
        return MAX_VISIBLE_PAGES;
    }

    _firstPage = 0;

    get firstPage() {
        return this._firstPage;
    }

    set firstPage(value) {
        this._firstPage = value;
    }

    _lastPage = -1; // because initial loading is the same method as scrollDown

    get lastPage() {
        return this._lastPage;
    }

    set lastPage(value) {
        this._lastPage = value;
    }

    _lastPageLength = 0;

    get lastPageLength() {
        return this._lastPageLength;
    }

    getPage(page) {
        return this._pageList[page];
    }

    _geneTypeList = [];

    _genesFilterIsDefault = true;

    get genesFilterIsDefault() {
        return this._genesFilterIsDefault;
    }

    _displayGenesFilter;

    get displayGenesFilter() {
        if (this._displayGenesFilter !== undefined) {
            return this._displayGenesFilter;
        } else {
            this._displayGenesFilter = JSON.parse(localStorage.getItem('displayGenesFilter')) || false;
            return this._displayGenesFilter;
        }
    }

    _genesFilter = {
        additionalFilters: {}
    };

    get genesFilter() {
        return this._genesFilter;
    }

    get genesColumnTitleMap() {
        return GENES_COLUMN_TITLES;
    }

    get orderByColumnsGenes() {
        return DEFAULT_ORDERBY_GENES_COLUMNS;
    }

    get defaultGenesColumns() {
        return DEFAULT_GENES_COLUMNS.concat(SERVICE_GENES_COLUMNS);
    }

    get genesTableColumns() {
<<<<<<< HEAD
        if (!localStorage.getItem('genesTableColumns')) {
            localStorage.setItem('genesTableColumns', JSON.stringify(this.defaultGenesColumns));
=======
        if (!localStorage.getItem('genesTableColumns') || localStorage.getItem('genesTableColumns') === '[]') {
            localStorage.setItem('genesTableColumns', JSON.stringify(DEFAULT_GENES_COLUMNS));
>>>>>>> 3e3f71d6
        }
        return JSON.parse(localStorage.getItem('genesTableColumns'));
    }

    set genesTableColumns(columns) {
        localStorage.setItem('genesTableColumns', JSON.stringify(columns || []));
    }

    _optionalGenesColumns = [];

    get optionalGenesColumns() {
        return this._optionalGenesColumns;
    }

    get geneTypeList() {
        return this._geneTypeList;
    }

    resetPagination() {
        this._pageList = [];
        this._firstPage = 0;
        this._lastPage = -1;
    }

    static instance(dispatcher, genomeDataService, projectContext, uiGridConstants) {
        return new ngbGenesTableService(dispatcher, genomeDataService, projectContext, uiGridConstants);
    }

    initEvents() {
        this.dispatcher.on('genes:reset:filter', this.resetGenesFilter.bind(this));
        this.dispatcher.on('reference:change', this.initialize.bind(this));
    }

    initialize() {
        if (!this.projectContext.reference) {
            return;
        }
        this.genomeDataService.getGenesInfo(this.projectContext.reference.id).then(data => {
            this._optionalGenesColumns = OPTIONAL_GENE_COLUMNS.concat(data.availableFilters);
            this.genesTableColumns = DEFAULT_GENES_COLUMNS
                .concat(this.genesTableColumns.filter(c => this._optionalGenesColumns.includes(c)))
                .concat(SERVICE_GENES_COLUMNS);
            this.dispatcher.emit('genes:info:loaded');
        });
        this.genomeDataService.filterGeneValues(this.projectContext.reference.id, 'featureType').then(data => {
            this._geneTypeList = data.map(type => ({
                label: type.toUpperCase(),
                value: type.toUpperCase()
            }));
            this.dispatcher.emit('genes:values:loaded');
        });
    }

    setDisplayGenesFilter(value, updateScope = true) {
        if (value !== this._displayGenesFilter) {
            this._displayGenesFilter = value;
            localStorage.setItem('displayGenesFilter', JSON.stringify(value));
            this.dispatcher.emitSimpleEvent('display:genes:filter', updateScope);
        }
    }

    getRequestFilter(isScrollTop) {
        const filter = {
            chromosomeIds: this.genesFilter.chromosome || [],
            startIndex: this.genesFilter.startIndex,
            endIndex: this.genesFilter.endIndex,
            featureNames: this.genesFilter.featureName || [],
            featureId: this.genesFilter.featureId,
            featureTypes: this.genesFilter.featureType || [],
            additionalFilters: this.genesFilter.additionalFilters || {},
            attributesFields: this.genesTableColumns.filter(c => !this.defaultGenesColumns.includes(c)),
            pageSize: this.genesPageSize,
            pointer: isScrollTop ? this.prevPagePointer : this.nextPagePointer,
            orderBy: (this.orderByGenes || []).map(config => ({
                field: config.field,
                desc: !config.ascending
            }))
        };
        if (this.genesFilter.frame) {
            filter.frames = [this.genesFilter.frame];
        }
        if (this.genesFilter.source) {
            filter.sources = [this.genesFilter.source];
        }
        if (this.genesFilter.strand) {
            switch (this.genesFilter.strand) {
                case '+': {
                    filter.strands = ['POSITIVE'];
                    break;
                }
                case '-': {
                    filter.strands = ['NEGATIVE'];
                    break;
                }
            }
        }
        if (this.genesFilter.score) {
            filter.score = {
                left: this.genesFilter.score[0],
                right: this.genesFilter.score[1]
            };
        }
        const tracks = (this.projectContext.tracks || []).filter(track => track.format === 'GENE');
        if (tracks.length) {
            filter.geneFileIdsByProject = {};
            tracks.forEach(track => {
                let datasetId = track.project ? track.project.id.toString() : undefined;
                if (!datasetId && track.projectId) {
                    if (Number.isNaN(Number(track.projectId))) {
                        const [dataset] = (this.projectContext.datasets || [])
                            .filter(d => d.name === track.projectId);
                        if (dataset) {
                            datasetId = dataset.id;
                        }
                    } else {
                        datasetId = track.projectId;
                    }
                }
                if (datasetId) {
                    if (!filter.geneFileIdsByProject[datasetId]) {
                        filter.geneFileIdsByProject[datasetId] = [];
                    }
                    filter.geneFileIdsByProject[datasetId].push(track.id);
                }
            });
        }
        return filter;
    }

    async loadGenes(reference, isScrollTop) {
        const filter = this.getRequestFilter(isScrollTop);
        this.refreshGenesFilterEmptyStatus();
        try {
            const data = await this.genomeDataService.loadGenes(
                reference,
                filter
            );
            this._genesTableError = null;
            this._hasMoreGenes = !!data.pointer;
            if (isScrollTop) {
                this._pageList.pop();
            } else if (data.pointer) {
                this._pageList.push(data.pointer);
            }
            this._lastPageLength = (data.entries || []).length;
            this.nextPageMarker = data.pointer;
            return (data.entries || [])
                .map(this._formatServerToClient.bind(this))
                .map(feature => ({...feature, referenceId: reference}));
        } catch (e) {
            this._hasMoreGenes = false;
            this._genesTableError = e.message;
            return [];
        }
    }

    downloadFile(reference, format, includeHeader) {
        const exportFields = this.genesTableColumns
            .filter(column => column !== 'info')
            .map(column => SERVER_COLUMN_NAMES[column] || column);
        const filter = this.getRequestFilter(false);
        delete filter.pointer;
        return this.genomeDataService.downloadGenes(
            reference,
            {
                format: format,
                includeHeader: includeHeader
            },
            {
                exportFields: exportFields,
                ...filter
            }
        );
    }

    getGenesGridColumns() {
        const infoCell = require('./ngbGenesTable_info.tpl.html');
        const molecularViewCell = require('./ngbGenesTable_molecularView.tpl.html');
        const headerCells = require('./ngbGenesTable_header.tpl.html');

        const result = [];
        const columnsList = this.genesTableColumns;
        for (let i = 0; i < columnsList.length; i++) {
            let sortDirection = 0;
            let sortingPriority = 0;
            let columnSettings = null;
            const column = columnsList[i];
            if (this.orderByGenes) {
                const fieldName = (this.orderByColumnsGenes[column] || column);
                const [columnSortingConfiguration] = this.orderByGenes.filter(o => o.field === fieldName);
                if (columnSortingConfiguration) {
                    sortingPriority = this.orderByGenes.indexOf(columnSortingConfiguration);
                    sortDirection = columnSortingConfiguration.ascending ? 'asc' : 'desc';
                }
            }
            // ngb-context-menu data-target="ngbDataSetContextMenu" locals="node"
            switch (column) {
                case 'info': {
                    columnSettings = {
                        cellTemplate: infoCell,
                        enableSorting: false,
                        enableHiding: false,
                        enableFiltering: false,
                        enableColumnMenu: false,
                        field: '',
                        maxWidth: 70,
                        minWidth: 60,
                        name: this.genesColumnTitleMap[column]
                    };
                    break;
                }
                case 'molecularView': {
                    columnSettings = {
                        cellTemplate: molecularViewCell,
                        enableSorting: false,
                        enableHiding: false,
                        enableFiltering: false,
                        enableColumnMenu: false,
                        field: 'id',
                        maxWidth: 70,
                        minWidth: 60,
                        name: this.genesColumnTitleMap[column]
                    };
                    break;
                }
                case 'featureType': {
                    columnSettings = {
                        cellTemplate: `<div class="md-label variation-type"
                                    ng-style="grid.appScope.$ctrl.getStyle(COL_FIELD)"
                                    ng-class="COL_FIELD CUSTOM_FILTERS" >{{row.entity.feature}}</div>`,
                        enableHiding: false,
                        field: 'featureType',
                        filter: {
                            selectOptions: this.geneTypeList,
                            term: '',
                            type: this.uiGridConstants.filter.SELECT
                        },
                        headerCellTemplate: headerCells,
                        maxWidth: 104,
                        minWidth: 104,
                        name: 'Type',
                        filterApplied: () => this.genesFieldIsFiltered(column),
                        menuItems: [
                            {
                                title: 'Clear column filter',
                                action: () => this.clearGeneFieldFilter(column),
                                shown: () => this.genesFieldIsFiltered(column)
                            }
                        ]
                    };
                    break;
                }
                default: {
                    columnSettings = {
                        enableHiding: !this.defaultGenesColumns.includes(column),
                        enableFiltering: true,
                        enableSorting: true,
                        field: column,
                        headerCellTemplate: headerCells,
                        minWidth: 40,
                        name: this.genesColumnTitleMap[column] || column,
                        filterApplied: () => this.genesFieldIsFiltered(column),
                        menuItems: [
                            {
                                title: 'Clear column filter',
                                action: () => this.clearGeneFieldFilter(column),
                                shown: () => this.genesFieldIsFiltered(column)
                            }
                        ],
                        width: '*'
                    };
                    break;
                }
            }
            if (columnSettings) {
                if (sortDirection) {
                    columnSettings.sort = {
                        direction: sortDirection,
                        priority: sortingPriority
                    };
                }
                result.push(columnSettings);
            }
        }
        return result;
    }

    _formatServerToClient(search) {
        const result = {
            ...search,
            ...search.attributes,
            chromosome: search.chromosome ? search.chromosome.name : undefined,
            chromosomeObj: search.chromosome
        };
        delete result.attributes;
        return result;
    }

    refreshGenesFilterEmptyStatus() {
        const {additionalFilters, ...defaultFilters} = this.genesFilter;
        const additionalFiltersAreEmpty = Object.entries(additionalFilters).every(field => !field[1]);
        const defaultFiltersAreEmpty = Object.entries(defaultFilters).every(field => field[1] === undefined);
        this.projectContext.genesFilterIsDefault = additionalFiltersAreEmpty && defaultFiltersAreEmpty;
    }

    genesFieldIsFiltered(fieldName) {
        return this.defaultGenesColumns.includes(fieldName)
            ? this.genesFilter[fieldName] !== undefined
            : this.genesFilter.additionalFilters[fieldName] !== undefined;
    }

    clearGeneFieldFilter(fieldName) {
        if (this.defaultGenesColumns.includes(fieldName)) {
            this.genesFilter[fieldName] = undefined;
        } else {
            this.genesFilter.additionalFilters[fieldName] = undefined;
        }
        this.dispatcher.emit('genes:refresh');
    }

    clearGenesFilter() {
        if (this._blockFilterGenes) {
            clearTimeout(this._blockFilterGenes);
            this._blockFilterGenes = null;
        }
        this._hasMoreGenes = true;
        this._genesFilter = {
            additionalFilters: {}
        };
        this.dispatcher.emit('genes:refresh');
        this._blockFilterGenes = setTimeout(() => {
            this._blockFilterGenes = null;
        }, blockFilterGenesTimeout);
    }

    canScheduleFilterGenes() {
        return !this._blockFilterGenes;
    }

    scheduleFilterGenes() {
        if (this._blockFilterGenes) {
            return;
        }
        this.dispatcher.emit('genes:refresh');
    }

    resetGenesFilter() {
        if (!this.projectContext.genesFilterIsDefault) {
            this.clearGenesFilter();
        }
    }

    hashCode(str) {
        let hash = 0;
        for (let i = 0; i < str.length; i++) {
            hash = str.charCodeAt(i) + ((hash << 5) - hash);
        }
        return 100 * hash;
    }

    intToRGB(i) {
        const c = (i & 0x00FFFFFF)
            .toString(16)
            .toUpperCase();

        return `#${'00000'.substring(0, 6 - c.length)}${c}`;
    }

    determineDarkness(color) {
        const parsedColor = /^#?([a-f\d]{2})([a-f\d]{2})([a-f\d]{2})$/i.exec(color);

        const r = parseInt(parsedColor[1], 16);
        const g = parseInt(parsedColor[2], 16);
        const b = parseInt(parsedColor[3], 16);

        // HSP (Highly Sensitive Poo) equation from http://alienryderflex.com/hsp.html
        const hsp = Math.sqrt(
            0.299 * (r * r) +
            0.587 * (g * g) +
            0.114 * (b * b)
        );

        // Using the HSP value, determine whether the color is light or dark
        return hsp > 127.5 ? '#000' : '#fff';
    }

    getStyle(context) {
        return str => {
            const color = context.intToRGB(context.hashCode(str));
            return {
                'background-color': color,
                'color': context.determineDarkness(color)
            };
        };
    }
}<|MERGE_RESOLUTION|>--- conflicted
+++ resolved
@@ -169,13 +169,8 @@
     }
 
     get genesTableColumns() {
-<<<<<<< HEAD
-        if (!localStorage.getItem('genesTableColumns')) {
+        if (!localStorage.getItem('genesTableColumns') || localStorage.getItem('genesTableColumns') === '[]') {
             localStorage.setItem('genesTableColumns', JSON.stringify(this.defaultGenesColumns));
-=======
-        if (!localStorage.getItem('genesTableColumns') || localStorage.getItem('genesTableColumns') === '[]') {
-            localStorage.setItem('genesTableColumns', JSON.stringify(DEFAULT_GENES_COLUMNS));
->>>>>>> 3e3f71d6
         }
         return JSON.parse(localStorage.getItem('genesTableColumns'));
     }
