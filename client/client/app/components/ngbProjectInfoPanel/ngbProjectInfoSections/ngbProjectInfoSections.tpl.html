--- conflicted
+++ resolved
@@ -9,16 +9,6 @@
                 ng-click="$ctrl.openMenu($mdOpenMenu, $event)"
                 size="20"></ng-md-icon>
   </md-button>
-<<<<<<< HEAD
-  <md-menu-content width="4" class="ngb-project-info-sections-menu" md-whiteframe="4">
-    <md-menu-item
-      ng-if="$ctrl.ngbProjectInfoService.descriptionAvailable"
-    >
-      <md-checkbox aria-label="Description"
-                  ng-false-value="{{$ctrl.ngbProjectInfoService.projectInfoModeList.SUMMARY}}"
-                  ng-model="$ctrl.ngbProjectInfoService.currentMode"
-                  ng-true-value="{{$ctrl.ngbProjectInfoService.projectInfoModeList.DESCRIPTION}}"
-=======
   <md-menu-content class="ngb-project-info-sections-menu" md-whiteframe="4"
                    width="4">
     <md-menu-item
@@ -29,22 +19,11 @@
                    ng-false-value="{{$ctrl.ngbProjectInfoService.projectInfoModeList.SUMMARY}}"
                    ng-model="$ctrl.ngbProjectInfoService.currentMode"
                    ng-true-value="{{$ctrl.ngbProjectInfoService.projectInfoModeList.DESCRIPTION}}"
->>>>>>> 2ea34ee7
       >
         <span>Description</span>
       </md-checkbox>
     </md-menu-item>
     <md-menu-item
-<<<<<<< HEAD
-      ng-click="$ctrl.openMenu($mdOpenMenu, $event)"
-      ng-if="$ctrl.ngbProjectInfoService.summaryAvailable"
-    >
-      <md-checkbox aria-label="Summary" 
-                  ng-false-value="{{$ctrl.ngbProjectInfoService.projectInfoModeList.DESCRIPTION}}"
-                  ng-model="$ctrl.ngbProjectInfoService.currentMode"
-                  ng-true-value="{{$ctrl.ngbProjectInfoService.projectInfoModeList.SUMMARY}}"
-                >
-=======
             ng-if="$ctrl.ngbProjectInfoService.summaryAvailable"
             ng-click="$ctrl.openMenu($mdOpenMenu, $event)"
     >
@@ -52,7 +31,6 @@
                    ng-false-value="{{$ctrl.ngbProjectInfoService.projectInfoModeList.DESCRIPTION}}"
                    ng-model="$ctrl.ngbProjectInfoService.currentMode"
                    ng-true-value="{{$ctrl.ngbProjectInfoService.projectInfoModeList.SUMMARY}}">
->>>>>>> 2ea34ee7
         <span>Summary</span>
       </md-checkbox>
     </md-menu-item>
@@ -62,15 +40,6 @@
     </md-menu-item>
     <md-divider ng-if="$ctrl.ngbProjectInfoService.noteList.length"></md-divider>
     <md-menu-item
-<<<<<<< HEAD
-      ng-repeat="(index, note) in $ctrl.ngbProjectInfoService.noteList track by note.id"
-      ng-click="$ctrl.openMenu($mdOpenMenu, $event)"
-    >
-      <md-checkbox aria-label="{{note.title}}"
-                  ng-false-value="undefined"
-                  ng-model="$ctrl.ngbProjectInfoService.currentMode"
-                  ng-true-value="{{note.id}}">
-=======
             ng-repeat="(index, note) in $ctrl.ngbProjectInfoService.noteList track by note.id"
             ng-click="$ctrl.openMenu($mdOpenMenu, $event)"
     >
@@ -78,7 +47,6 @@
                    ng-false-value="undefined"
                    ng-model="$ctrl.ngbProjectInfoService.currentMode"
                    ng-true-value="{{note.id}}">
->>>>>>> 2ea34ee7
         <span>{{note.title}}</span>
       </md-checkbox>
     </md-menu-item>
