import BaseController from '../../shared/baseController';

export default class ngbProjectInfoPanelController extends BaseController {
    /**
     * @returns {string}
     */
    static get UID() {
        return 'ngbProjectInfoPanelController';
    }

    projectContext;
    newNote;
    events = {
        'project:description:url': this.refreshProjectInfo.bind(this),
    };

    /**
     * @constructor
     */
    /** @ngInject */
    constructor(projectContext, $scope, $element, $timeout, dispatcher, ngbProjectInfoService) {
        super();
        Object.assign(this, {
            projectContext, $scope, $element, $timeout, dispatcher, ngbProjectInfoService
        });
        this.initEvents();
    }

    get projectInfoModeList() {
        return this.ngbProjectInfoService.projectInfoModeList;
    }

    get currentMode() {
        return this.ngbProjectInfoService.currentMode;
    }

<<<<<<< HEAD
    get descriptionMode () {
        if (this.ngbProjectInfoService.extendedMode) {
            return this.currentMode[0];
        } else {
            this.currentMode;
        }
    }

    get isProgressShown () {
=======
    get isProgressShown() {
>>>>>>> 6200386b
        return this.ngbProjectInfoService.descriptionIsLoading;
    }

    get currentNote() {
        return this.ngbProjectInfoService.currentNote;
    }

    get editingNote() {
        return this.ngbProjectInfoService.editingNote;
    }

    get newNote() {
        return this.ngbProjectInfoService.newNote;
    }

    get canEdit() {
        return this.ngbProjectInfoService.canEdit;
    }

    get isEdit() {
        return this.ngbProjectInfoService.isEdit;
    }

    editNote($event) {
        this.ngbProjectInfoService.editNote(this.currentNote.id);
        $event.stopPropagation();
        $event.preventDefault();
        return false;
    }

    refreshProjectInfo() {
        if (!this.$scope.$$phase) {
            this.$scope.$apply();
        }
    }

    get containsVcfFiles() {
        return this.projectContext.containsVcfFiles && !this.projectContext.variantsGroupError;
    }
}<|MERGE_RESOLUTION|>--- conflicted
+++ resolved
@@ -34,7 +34,6 @@
         return this.ngbProjectInfoService.currentMode;
     }
 
-<<<<<<< HEAD
     get descriptionMode () {
         if (this.ngbProjectInfoService.extendedMode) {
             return this.currentMode[0];
@@ -43,10 +42,7 @@
         }
     }
 
-    get isProgressShown () {
-=======
     get isProgressShown() {
->>>>>>> 6200386b
         return this.ngbProjectInfoService.descriptionIsLoading;
     }
 
