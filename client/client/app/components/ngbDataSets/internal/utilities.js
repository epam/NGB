import {Node, SearchInfo} from './ngbDataSets.node';

export function preprocessNode(node: Node) {
    return _preprocessNode(node, null);
}

const __tracks_formats = [
    'BAM',
    'BED',
    'GENE',
    'MAF',
    'SEG',
    'VCF',
    'WIG'
];

const dummyReferenceNames = ['', ' ', '-', '=', 'dummy', 'null', 'none', 'x'];

const dummyReferenceNamesRegExp = dummyReferenceNames
    .map(name => new RegExp(`^${name}$`, 'i'));

export {dummyReferenceNamesRegExp as dummyReferenceNames};

export function preprocessDatasetNote(note) {
    return {
        id: note.noteId,
        projectId: note.projectId,
        title: note.title,
        description: note.content
    };
}

function _preprocessNode(node: Node, parent: Node = null) {
    node.isProject = true;
    node.project = parent;
    node.searchFilterPassed = true;
    node.childrenFilterPassed = true;
    node.roles = ['ROLE_ADMIN'];
    node.displayName = node.prettyName || node.name;
    node.searchInfo = new SearchInfo();
    node.modifiedNameSearchInfo = new SearchInfo();
<<<<<<< HEAD
    node.metadataSearchInfo = new SearchInfo();
=======
    node.notes = (node.notes || [])
        .map(preprocessDatasetNote)
        .sort((a, b) => a.title > b.title ? 1 : a.title < b.title ? -1 : 0);
>>>>>>> 2a5d6b7f
    let hasNestedProjects = false;
    if (node.nestedProjects) {
        hasNestedProjects = true;
        for (let i = 0; i < node.nestedProjects.length; i++) {
            _preprocessNode(node.nestedProjects[i], node);
        }
    }
    const [reference] = node.items.filter(track => track.format === 'REFERENCE');
    const mapTrackFn = function (track) {
        const metadata = track.metadata
        ? Object.entries(track.metadata).map(([key, value]) => `\r\n${key}:${value}`).join('')
        : '';
        track.isTrack = true;
        track.project = node;
        track.projectId = node.name;
        track.reference = reference;
        track.hint = `${getTrackFileName(track)}${metadata}${reference ? `\r\nReference: ${reference.name}` : ''}`;
        track.searchFilterPassed = true;
        track.roles = ['ROLE_ADMIN'];
        track.displayName = getTrackFileName(track);
        return track;
    };
    node.hint = _getProjectHint(node, reference);
    const tracks = (node.items || [])
        .map(mapTrackFn);
    const isEmpty = reference && tracks.length === 1 && !hasNestedProjects;
    node._lazyItems = [...(node.nestedProjects || []), ...tracks];
    node.items = [{isPlaceholder: true, searchFilterPassed: false}];
    node.isEmpty = isEmpty;
    node.filesCount = tracks.length - (reference ? 1 : 0);
    node.totalFilesCount = [
        ...(node.nestedProjects || []).map(project => project.totalFilesCount),
        node.filesCount
    ]
        .reduce((r, c) => r + c, 0);
    node.datasetsCount = (node.nestedProjects || []).length;
    node.reference = reference;
    node.tracks = tracks;
    return node;
}

export function convertProjectForSave(project) {
    function _convertClientToServer(note) {
        return {
            noteId: note.id,
            projectId: note.projectId,
            title: note.title,
            content: note.description
        };
    }

    return {
        id: project.id,
        name: project.name,
        createdBy: project.createdBy,
        notes: project.notes.map(_convertClientToServer),
        parentId: project.parentId,
        prettyName: project.prettyName,
        metadata: project.metadata,
        mask: project.mask
    };
}

function getTrackFileName(track) {
    if (!track.isLocal) {
        return track.prettyName || track.name;
    } else {
        const fileName = track.name;
        if (!fileName || !fileName.length) {
            return null;
        }
        return fileName.split('/').pop().split('\\').pop();
    }
}

function _getProjectHint(project, reference) {
    let tracksFormats = '';
    const attributes = project.metadata
    ? Object.entries(project.metadata).map(([key, value]) => `\r\n${key}:${value}`).join('')
    : '';

    for (let i = 0; i < __tracks_formats.length; i++) {
        const count = project.items.filter(track => track.format === __tracks_formats[i]).length;
        if (count) {
            tracksFormats += `\r\n${count} ${__tracks_formats[i]} ${count === 1 ? 'file' : 'files'}`;
        }
    }
    return `${project.name}${reference ? `\r\nReference: ${reference.name}` : ''}${attributes}${tracksFormats}`;
}

export function sortDatasets(content, sortFn) {
    if (!sortFn || !(sortFn instanceof Function)) {
        sortFn = sortByNameAsc;
    }
    const itemsSort = function (node1: Node, node2: Node) {
        if ((node1.isTrack && node2.isTrack) || (node1.isProject && node2.isProject)) {
            return sortFn(node1, node2);
        } else if (node1.isProject) {
            // projects should be above tracks
            return -1;
        } else {
            // node2.isProject
            return 1;
        }
    };
    const fn = function (item) {
        if (item instanceof Array) {
            item.sort(itemsSort).forEach(fn);
        } else {
            const node: Node = item;
            if (node.isProject) {
                let items = node.items;
                if (node._lazyItems) {
                    items = node._lazyItems;
                }
                if (items) {
                    items.sort(itemsSort);
                    items
                        .filter(child => child.isProject)
                        .forEach(fn);
                }
            }
        }
    };
    fn(content);
}

export function sortByNameAsc(node1: Node, node2: Node) {
    if (!node1.name) {
        return -1;
    } else if (!node2.name) {
        return 1;
    }
    if (node1.isLocal !== node2.isLocal) {
        if (node1.isLocal) {
            return -1;
        }
        if (node2.isLocal) {
            return 1;
        }
    }
    if (node1.name.toLowerCase() === node2.name.toLowerCase()) {
        return 0;
    }
    return node1.name.toLowerCase() > node2.name.toLowerCase() ? 1 : -1;
}

export function sortByNameDesc(node1: Node, node2: Node) {
    if (!node1.name) {
        return -1;
    } else if (!node2.name) {
        return 1;
    }
    if (node1.isLocal !== node2.isLocal) {
        if (node1.isLocal) {
            return -1;
        }
        if (node2.isLocal) {
            return 1;
        }
    }
    if (node1.name.toLowerCase() === node2.name.toLowerCase()) {
        return 0;
    }
    return node1.name.toLowerCase() > node2.name.toLowerCase() ? -1 : 1;
}

export function updateTracksStateFn(item: Node, reference) {
    if (!reference) {
        return;
    }
    if (item.isTrack && item.reference && item.reference.name !== reference.name) {
        item.__selected = false;
    }
    return true;
}

export function selectRecursively(item: Node, isSelected) {
    item.__selected = isSelected;
    if (item.isProject) {
        for (let i = 0; i < item.items.length; i++) {
            selectRecursively(item.items[i], isSelected);
        }
    }
}

export function mapTrackFn(track: Node) {
    return {
        bioDataItemId: track.name,
        duplicateId: track.duplicateId,
        projectId: track.projectId || '',
        isLocal: track.isLocal,
        format: track.format
    };
}

export function findProject(datasets: Array<Node>, project) {
    if (!datasets) {
        return null;
    }
    const {name} = project;
    for (let i = 0; i < datasets.length; i++) {
        const dataset = datasets[i];
        if (!dataset.isProject)
            continue;
        if (dataset.name === name) {
            return dataset;
        }
        let items = dataset.items;
        if (items && items.length && items[0].isPlaceholder) {
            items = dataset._lazyItems;
        }
        const result = findProject(items, project);
        if (result) {
            return result;
        }
    }
    return null;
}

export function findProjectReference(project: Node) {
    const tracks = project.items || project._lazyItems;
    let reference = null;
    if (tracks.filter(t => t.isTrack && !t.isPlaceholder).length) {
        [reference] = tracks.filter(t => t.isTrack && !t.isPlaceholder).map(t => t.reference);
    } else {
        const datasets = tracks.filter(t => t.isProject);
        for (let i = 0; i < datasets.length; i++) {
            const dataset = datasets[i];
            reference = findProjectReference(dataset);
            if (reference) {
                break;
            }
        }
    }
    return reference;
}

export function deSelectAllProjectReferences(datasets: Node[]) {
    for (let i = 0; i < datasets.length; i++) {
        const dataset = datasets[i];
        if (dataset.isProject) {
            const reference = findProjectReference(dataset);
            if (reference) {
                reference.__selected = false;
            }
            deSelectAllProjectReferences(dataset.nestedProjects || []);
        }
    }
}

export function expandNode(node: Node) {
    if (node.items && node.items.length && node.items[0].isPlaceholder) {
        node.items = node._lazyItems;
        node._lazyItems = null;
    }
    if (node.project) {
        expandNode(node.project);
    }
}

export function expandNodeWithChilds(node: Node) {
    if (node.items && node.items.length && node.items[0].isPlaceholder) {
        node.items = node._lazyItems;
        node._lazyItems = null;
    }

    if (node.isProject) {
        node.items.forEach(item => {
            expandNodeWithChilds(item);
        });
    }
}

export function expandToProject(datasets: Array<Node>, project) {
    const node = findProject(datasets, project);
    if (node) {
        expandNode(node);
    }
}

export function treeFilter(node: Node) {
    return node.format !== 'REFERENCE' && node.searchFilterPassed;
}

export function getGenomeFilter(genome) {
    if (!genome) {
        return function () {
            return true;
        };
    } else {
        return function (node: Node) {
            return !node.reference || node.reference.name.toLowerCase() === genome.toLowerCase();
        };
    }
}

export function search(pattern, items: Array<Node>) {
    let result = false;
    for (let i = 0; i < items.length; i++) {
        const item = items[i];
        let searchFilterPassed = !pattern || !pattern.length;
        if (item.isProject) {
            let projectItems = item.items;
            if (projectItems && projectItems.length && projectItems[0].isPlaceholder) {
                projectItems = item._lazyItems;
            }
            item.childrenFilterPassed = search(pattern, projectItems);
            searchFilterPassed = searchFilterPassed || item.childrenFilterPassed;
        } else if (item.isTrack && item.format === 'REFERENCE') {
            item.searchFilterPassed = false;
            continue;
        }
        if (!item.searchInfo) {
            item.searchInfo = new SearchInfo();
        }
        if (!item.modifiedNameSearchInfo) {
            item.modifiedNameSearchInfo = new SearchInfo();
        }
        if (!item.metadataSearchInfo) {
            item.metadataSearchInfo = new SearchInfo();
        }
        item.searchInfo.test(pattern, item.displayName);
        item.modifiedNameSearchInfo.test(pattern, item.modifiedName);
        for (const key in item.metadata) {
            if (item.metadata.hasOwnProperty(key)) {
                item.metadataSearchInfo.test(pattern, item.metadata[key], key);
            }
            searchFilterPassed = searchFilterPassed || item.metadataSearchInfo.metadata[key];
        }
        item.searchFilterPassed = searchFilterPassed ||
        item.searchInfo.passed ||
        item.modifiedNameSearchInfo.passed;

        if (item.childrenFilterPassed && item.isProject && pattern.length > 0) {
            expandNodeWithChilds(item);
            item.__expanded = true;
        }
        result = result || item.searchFilterPassed;
    }
    return result;
}

export function toPlainList(items, namingService, indent = 0) {
    const result = [];
    if (items && items.length) {
        const sortedItems = items.map(item => {
            if (!item.isProject && namingService.nameChanged(item)) {
                item.modifiedName = namingService.getCustomName(item);
            } else {
                item.modifiedName = undefined;
            }
            return item;
        }).sort((a, b) => {
            const aName = (a.modifiedName || a.displayName || '').toLowerCase();
            const bName = (b.modifiedName || b.displayName || '').toLowerCase();
            if (aName > bName) {
                return 1;
            }
            if (aName < bName) {
                return -1;
            }
            return 0;
        });
        for (let i = 0; i < sortedItems.length; i++) {
            const item = sortedItems[i];
            item.indent = indent;
            item.nesting = indent;
            result.push(item);
            if (item.isProject && item.__expanded) {
                result.push(...toPlainList(item.items, namingService, indent + 1));
            }
        }
    }
    return result;
}<|MERGE_RESOLUTION|>--- conflicted
+++ resolved
@@ -39,13 +39,10 @@
     node.displayName = node.prettyName || node.name;
     node.searchInfo = new SearchInfo();
     node.modifiedNameSearchInfo = new SearchInfo();
-<<<<<<< HEAD
     node.metadataSearchInfo = new SearchInfo();
-=======
     node.notes = (node.notes || [])
         .map(preprocessDatasetNote)
         .sort((a, b) => a.title > b.title ? 1 : a.title < b.title ? -1 : 0);
->>>>>>> 2a5d6b7f
     let hasNestedProjects = false;
     if (node.nestedProjects) {
         hasNestedProjects = true;
