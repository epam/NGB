import controller from './ngbSashimiPlot.controller';

export default {
    bindings: {
        cacheService: '<',
        chromosomeName: '<',
        referenceId: '<',
<<<<<<< HEAD
        tracks: '<'
    }
};


=======
        track: '<',
    },
    controller: controller.UID,
    controllerAs: 'ctrl',
    restrict: 'EA',
    template: require('./ngbSashimiPlot.tpl.html'),
};
>>>>>>> e1145305
<|MERGE_RESOLUTION|>--- conflicted
+++ resolved
@@ -2,21 +2,12 @@
 
 export default {
     bindings: {
-        cacheService: '<',
         chromosomeName: '<',
         referenceId: '<',
-<<<<<<< HEAD
         tracks: '<'
-    }
-};
-
-
-=======
-        track: '<',
     },
     controller: controller.UID,
     controllerAs: 'ctrl',
     restrict: 'EA',
     template: require('./ngbSashimiPlot.tpl.html'),
-};
->>>>>>> e1145305
+};