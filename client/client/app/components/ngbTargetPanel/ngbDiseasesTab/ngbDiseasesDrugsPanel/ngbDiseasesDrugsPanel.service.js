--- conflicted
+++ resolved
@@ -207,19 +207,9 @@
         const list = this.filterFields;
         for (let i = 0; i < entries.length; i++) {
             const key = entries[i][0];
-<<<<<<< HEAD
-            const values = entries[i][1].filter(v => v);
+            const values = entries[i][1].map(v => !v ? 'Empty value' : v);
             const field = list[key]
             this.fieldList[field] = values;
-=======
-            const values = entries[i][1].map(v => !v ? 'Empty value' : v);
-            const field = list[key];
-            if (field === 'phase') {
-                this.fieldList[field] = values.map(v => romanize(v));
-            } else {
-                this.fieldList[field] = values;
-            }
->>>>>>> 7cda551e
         }
         this.dispatcher.emit('target:diseases:drugs:filters:list');
     }
