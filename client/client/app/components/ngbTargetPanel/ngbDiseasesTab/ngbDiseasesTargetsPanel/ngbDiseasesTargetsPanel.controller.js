--- conflicted
+++ resolved
@@ -184,11 +184,7 @@
                 case 'target':
                     columnSettings = {
                         ...columnSettings,
-<<<<<<< HEAD
-                        enableFiltering: true,
-                        cellTemplate: targetCell,
-=======
->>>>>>> 62d9621f
+                        cellTemplate: targetCell
                     };
                     break;
                 case 'target name':
