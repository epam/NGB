--- conflicted
+++ resolved
@@ -24,9 +24,7 @@
 
 .ngb-track-header-file-name {
   margin-right: 10px;
-<<<<<<< HEAD
   white-space: nowrap;
-=======
   cursor: text;
 }
 
@@ -36,7 +34,7 @@
   border: none;
   height: 100%;
   resize: none;
-  background-color: f5f5f5;
+  background-color: #f5f5f5;
   margin-right: 10px;
 }
 
@@ -44,7 +42,6 @@
   font-size: 8pt;
   color: #595959;
   margin-right: 10px;
->>>>>>> 4386cf32
 }
 
 .ngb-track-container {
