--- conflicted
+++ resolved
@@ -12,52 +12,41 @@
             layout="row"
             layout-align="start center"
             ng-mousedown="ctrl.onHeaderMouseDown($event)"
-<<<<<<< HEAD
-            ng-class="{'collapsed': !ctrl.showTracksHeaders }">
+            ng-class="{'collapsed': !ctrl.showTracksHeaders }"
+    >
         <input
                 type="checkbox"
                 ng-model="ctrl.trackIsSelected"
                 dnd-nodrag
         />
         <div class="ngb-track-header-type">{{ctrl.track.format}}</div>
-        <div
-          class="ngb-track-header-file-name"
-          ng-style="ctrl.trackHeaderStyle"
-        >
-            {{ctrl.trackNameTruncated}}
-=======
-            ng-class="{'collapsed': !ctrl.showTracksHeaders }"
-    >
-        <input type="checkbox" />
-        <div class="ngb-track-header-type">{{ctrl.track.format}}</div>
         <input
-              ngb-autofocus
-              emit-focus="ctrl.showTrackNameInput"
-              spellcheck="false"
-              dnd-nodrag
-              class="ngb-track-header-file-input"
-              ng-model-options="{ getterSetter: true }"
-              ng-model="ctrl.getterSetterPrettyName"
-              ng-value="ctrl.getterSetterPrettyName()"
-              ng-show="ctrl.showTrackNameInput"
-              ng-Blur="ctrl.toggleTrackNameInput()"
-              ng-keydown="ctrl.handleNameInputKeydown($event)"
+                ngb-autofocus
+                emit-focus="ctrl.showTrackNameInput"
+                spellcheck="false"
+                dnd-nodrag
+                class="ngb-track-header-file-input"
+                ng-model-options="{ getterSetter: true }"
+                ng-model="ctrl.getterSetterPrettyName"
+                ng-value="ctrl.getterSetterPrettyName()"
+                ng-show="ctrl.showTrackNameInput"
+                ng-Blur="ctrl.toggleTrackNameInput()"
+                ng-keydown="ctrl.handleNameInputKeydown($event)"
         >
         </input>
         <div
-              class="ngb-track-header-file-name"
-              ng-hide="ctrl.showTrackNameInput"
-              ng-click="ctrl.toggleTrackNameInput()"
+                class="ngb-track-header-file-name"
+                ng-hide="ctrl.showTrackNameInput"
+                ng-click="ctrl.toggleTrackNameInput()"
         >
             {{ctrl.getterSetterPrettyName()}}
->>>>>>> 4386cf32
             <md-tooltip md-direction="top">
                 {{ctrl.getterSetterPrettyName()}}
             </md-tooltip>
         </div>
         <div
-            class="ngb-track-header-file-hint"
-            ng-show="ctrl.showFileNameHint"
+                class="ngb-track-header-file-hint"
+                ng-show="ctrl.showFileNameHint"
         >
             {{ctrl.trackNameTruncated}}
             <md-tooltip md-direction="top">
