import helper from './ngbWigResizePreference.helper';

export default function run($mdDialog, dispatcher, projectContext) {
<<<<<<< HEAD
    const displayWigResizeSettingsCallback = (tracks) => {
        if ((tracks || []).length > 0) {
            // todo: multiple tracks resizing
            const {config} = tracks[0];
            $mdDialog.show({
                clickOutsideToClose: true,
                controller: helper($mdDialog, projectContext, config),
                template: require('./ngbWigResizePreference.dialog.tpl.html'),
            });
        }
=======
    const displayWigResizeSettingsCallback = ({
        config,
        options = { maxHeight: 150, minHeight: 50 },
    }) => {
        $mdDialog.show({
            clickOutsideToClose: true,
            controller: helper($mdDialog, projectContext, config, options),
            template: require('./ngbWigResizePreference.dialog.tpl.html'),
        });
>>>>>>> 14822e01
    };

    dispatcher.on('wig:height:configure', displayWigResizeSettingsCallback);
}<|MERGE_RESOLUTION|>--- conflicted
+++ resolved
@@ -1,28 +1,18 @@
 import helper from './ngbWigResizePreference.helper';
 
 export default function run($mdDialog, dispatcher, projectContext) {
-<<<<<<< HEAD
     const displayWigResizeSettingsCallback = (tracks) => {
         if ((tracks || []).length > 0) {
             // todo: multiple tracks resizing
             const {config} = tracks[0];
+            // todo: generate max & min heights from tracks array
+            const options = { maxHeight: 150, minHeight: 50 };
             $mdDialog.show({
                 clickOutsideToClose: true,
-                controller: helper($mdDialog, projectContext, config),
+                controller: helper($mdDialog, projectContext, config, options),
                 template: require('./ngbWigResizePreference.dialog.tpl.html'),
             });
         }
-=======
-    const displayWigResizeSettingsCallback = ({
-        config,
-        options = { maxHeight: 150, minHeight: 50 },
-    }) => {
-        $mdDialog.show({
-            clickOutsideToClose: true,
-            controller: helper($mdDialog, projectContext, config, options),
-            template: require('./ngbWigResizePreference.dialog.tpl.html'),
-        });
->>>>>>> 14822e01
     };
 
     dispatcher.on('wig:height:configure', displayWigResizeSettingsCallback);
