import baseController from '../../shared/baseController';

const ROW_HEIGHT = 35;
const PAGE_SIZE = 50;

export default class ngbBlastSearchPanelController extends baseController {

    static get UID() {
        return 'ngbBlastSearchPanelController';
    }

    projectContext;
    blastSearchMessages;
    readSequence = null;
    isProgressShown = true;
    errorMessageList = [];
    blastSearchEmptyResult = null;
    _sequence = '';
    data = null;
    dataLength;
    currentPageBlast = 1;
    firstPageBlast = 1;
    lastPageBlast = 1;

    gridOptions = {
        enableFiltering: false,
        enableGridMenu: false,
        enableHorizontalScrollbar: 0,
        enablePinning: false,
        enableRowHeaderSelection: false,
        enableRowSelection: true,
        headerRowHeight: 21,
        height: '100%',
        infiniteScrollDown: true,
        infiniteScrollRowsFromEnd: 10,
        infiniteScrollUp: false,
        multiSelect: false,
        rowHeight: ROW_HEIGHT,
        saveFilter: false,
        saveFocus: false,
        saveGrouping: false,
        saveGroupingExpandedStates: false,
        saveOrder: true,
        savePinning: true,
        saveScroll: false,
        saveSelection: false,
        saveSort: true,
        saveTreeView: false,
        saveVisible: true,
        saveWidths: true,
        showHeader: true,
        treeRowHeaderAlwaysVisible: false,
    };

    constructor(
        $scope,
        $timeout,
        blastSearchMessages,
        dispatcher,
        ngbBlastSearchService,
        projectContext
    ) {
        super();

        Object.assign(this, {
            $scope,
            $timeout,
            dispatcher,
            ngbBlastSearchService,
            projectContext,
            blastSearchMessages,
        });
        this.initEvents();
    }

    events = {
        'reference:change': ::this.initialize,
        'read:show:blast': ::this.initialize,
        'pageBlast:change': ::this.getPageByPagination,
    };

    async $onInit() {
        await this.initialize();
    }

    get isReadSelected() {
        return !!this.ngbBlastSearchService.blastRequest;
    }

    async initialize() {
        this._sequence = '';
        this.errorMessageList = [];
        this.data = null;
        this.prevScrollSize = 0;
        if (this.isReadSelected) {
            this.isProgressShown = true;
            this.blastSearchEmptyResult = null;
            Object.assign(this.gridOptions, {
                appScopeProvider: this.$scope,
                columnDefs: this.ngbBlastSearchService.getBlastSearchGridColumns([], []),
                onRegisterApi: (gridApi) => {
                    this.gridApi = gridApi;
                    this.gridApi.core.handleWindowResize();
                    this.gridApi.core.on.sortChanged(this.$scope, ::this.sortChanged);
                    this.gridApi.selection.on.rowSelectionChanged(this.$scope, ::this.rowClick);
                    this.gridApi.colMovable.on.columnPositionChanged(this.$scope, ::this.saveColumnsState);
                    this.gridApi.colResizable.on.columnSizeChanged(this.$scope, ::this.saveColumnsState);
                    this.gridApi.core.on.scrollEnd(this.$scope, ::this.changeCurrentPage);
                    this.gridApi.infiniteScroll.on.needLoadMoreData(this.$scope, this.loadDataDown.bind(this));
                    this.gridApi.infiniteScroll.on.needLoadMoreDataTop(this.$scope, this.loadDataUp.bind(this));
                },
            });
            await this.loadData();
            this.$timeout(this.$scope.$apply());
        } else {
            this.blastSearchEmptyResult = null;
            this.isProgressShown = false;
            this.gridOptions.columnDefs = [];
            this.$timeout(this.$scope.$apply());
        }
    }

<<<<<<< HEAD
=======
    getDisplayedPagesRangeMiddlePage (centerPage) {
        // correctPage(page) corrects passed `page` to be in real pages range (0 ... last page)
        const correctPage = aPage => Math.max(
            0,
            Math.min(
                aPage,
                this.totalPagesCountBlast
            )
        );
        const firstDisplayedPage = correctPage(Math.ceil(centerPage - DISPLAYED_PAGES_COUNT / 2.0));
        const lastDisplayedPage = correctPage(Math.floor(centerPage + DISPLAYED_PAGES_COUNT / 2.0));
        return {
            first: firstDisplayedPage,
            last: lastDisplayedPage
        };
    }

    loadDataDown () {
        const {last: lastPage} = this.getDisplayedPagesRangeMiddlePage(this.currentPageBlast);
        const newData = this.loadDataPage(lastPage + 1);
        this.gridOptions.data = newData;
        this.gridApi.infiniteScroll.dataLoaded(
            this.currentPageBlast > 1,
            this.currentPageBlast < this.totalPagesCountBlast);
        const dataElement = PAGE_SIZE - Math.floor((this.gridApi.grid.gridHeight - this.gridOptions.headerRowHeight) / ROW_HEIGHT);
        this.$timeout(() => {this.gridApi.core.scrollTo(this.gridOptions.data[dataElement], this.gridOptions.columnDefs[0]);});
    }

    loadDataUp () {
        const {first: firstPage} = this.getDisplayedPagesRangeMiddlePage(this.currentPageBlast);
        const newData = this.loadDataPage(firstPage - 1);
        this.gridOptions.data = newData;
        this.gridApi.infiniteScroll.dataLoaded(
            this.currentPageBlast > 1,
            this.currentPageBlast < this.totalPagesCountBlast);
        const dataElement = 2 * PAGE_SIZE + Math.floor((this.gridApi.grid.gridHeight - this.gridOptions.headerRowHeight) / ROW_HEIGHT);
        this.$timeout(() => {this.gridApi.core.scrollTo(this.gridOptions.data[dataElement], this.gridOptions.columnDefs[0]);});
    }

    /**
     * Loads data by page
     * @param page {number}
     * @param scrollingOptions {{atBottom: boolean, currentElementIndex: number}}
     */
    loadDataPage (page) {
        const {
            first: firstDisplayedPage,
            last: lastDisplayedPage
        } = this.getDisplayedPagesRangeMiddlePage(page);
        if (page !== this.currentPageBlast) {
            // loading pages `firstDisplayedPage ... lastDisplayedPage`
            const firstRow = firstDisplayedPage * PAGE_SIZE;
            const lastRow = (lastDisplayedPage + 1) * PAGE_SIZE - 1;
            const newData = this.data.slice(firstRow, lastRow + 1);
            this.currentPageBlast = page;
            return newData;
        }
    }

    getPageByPagination(page) {
        this.gridOptions.data = this.loadDataPage(page);
        this.gridApi.infiniteScroll.resetScroll();
    }

>>>>>>> 0d4928e1
    async loadData() {
        try {
            if (!this.projectContext.reference) {
                this.isProgressShown = false;
                this.blastSearchEmptyResult = null;
                this.gridOptions.columnDefs = [];
                return;
            }
            await this.blastSearchLoadingFinished();
        }  catch (errorObj) {
            this.onError(errorObj.message);
            this.isProgressShown = false;
        }
    }

    handleOpenGenomeView() {
        const data = this.data;
        this.dispatcher.emitSimpleEvent('blast:whole:genome:view', { data });
    }

    handleSearchGenome(sequence) {
        if (sequence !== this.readSequence) {
            this.blastSearchLoadingFinished();
        }
    }

    get sequence() {
        return this._sequence;
    }

    set sequence(sequence) {
        this._sequence = sequence;
    }

    onError(message) {
        this.errorMessageList.push(message);
    }

    loadDataPage (page) {
        const firstRow = (page - 1) * PAGE_SIZE;
        const lastRow = page * PAGE_SIZE;
        const newData = this.data.slice(firstRow, lastRow);
        return newData;
    }

    loadDataDown () {
        this.lastPageBlast++;
        const newData = this.loadDataPage(this.lastPageBlast);
        this.gridOptions.data = this.gridOptions.data.concat(newData);
        this.gridApi.infiniteScroll.dataLoaded(
            this.firstPageBlast > 1,
            this.lastPageBlast < this.totalPagesCountBlast);
    }

    loadDataUp () {
        this.firstPageBlast--;
        const newData = this.loadDataPage(this.firstPageBlast);
        this.gridOptions.data = newData.concat(this.gridOptions.data);
        this.$timeout(() => {
            this.gridApi.infiniteScroll.dataLoaded(
                this.firstPageBlast > 1,
                this.lastPageBlast < this.totalPagesCountBlast);
        });
    }

    getPageByPagination(page) {
        this.lastPageBlast = page;
        this.firstPageBlast = page;
        this.currentPageBlast = page;
        this.gridApi.infiniteScroll.setScrollDirections(false, false);
        this.gridOptions.data = [];
        
        const newData = this.loadDataPage(page);
        this.$timeout(() => {
            this.gridOptions.data = newData;
            this.gridApi.infiniteScroll.resetScroll(
                this.firstPageBlast > 1,
                this.lastPageBlast < this.totalPagesCountBlast);
        });
    }

    changeCurrentPage(row) {
        if (row.newScrollTop) {
            const pageSize = ROW_HEIGHT * PAGE_SIZE;
            const currentPage = this.firstPageBlast + Math.floor(row.newScrollTop / pageSize);
            this.$timeout(() => {
                if (this.currentPageBlast !== currentPage) {
                    this.dispatcher.emit('pageBlast:scroll', (currentPage));
                }
            });
        }
    }

    sortChanged(grid, sortColumns) {
        this.saveColumnsState();
        if (sortColumns && sortColumns.length > 0) {
            this.ngbBlastSearchService.orderBy = sortColumns.map(sc =>
                ({
                    field: sc.field,
                    desc: sc.sort.direction === 'desc',
                })
            );
        } else {
            this.ngbBlastSearchService.orderBy = null;
        }

        this.dispatcher.emit('pageBlast:scroll', 1);
<<<<<<< HEAD
        this.getPageByPagination(1);
=======
        // this.getPage([1, 0]);
>>>>>>> 0d4928e1
    }

    saveColumnsState() {
        if (!this.gridApi) {
            return;
        }
        const { columns } = this.gridApi.saveState.save();
        const mapNameToField = function ({name}) {
            return (name.charAt(0).toLowerCase() + name.slice(1)).replace(/[\s\n\t]/g, '');
        };
        const orders = columns.map(mapNameToField);
        const r = [];
        const names = this.ngbBlastSearchService.blastColumns;
        for (let i = 0; i < names.length; i++) {
            const name = names[i];
            if (orders.indexOf(name) >= 0) {
                r.push(1);
            } else {
                r.push(0);
            }
        }
        let index = 0;
        const result = [];
        for (let i = 0; i < r.length; i++) {
            if (r[i] === 1) {
                result.push(orders[index]);
                index++;
            } else {
                result.push(names[i]);
            }
        }
        this.ngbBlastSearchService.blastColumns = result;
    }

    rowClick(row) {
        const entity = row.entity;
        const chromosome = this.currentChromosome
            ? this.currentChromosome.name
            : null;

        let chromosomeName;
        if (chromosome && !chromosome.toLowerCase().includes('chr')) {
            chromosomeName = `${entity.chr.slice(3)}`.toLowerCase();
        } else {
            chromosomeName = entity.chr;
        }

        const addition = (entity.endIndex - entity.startIndex) * 0.1;
        const viewport = {
            start: entity.startIndex - addition,
            end: entity.endIndex + addition,
        };
        const blastRegion = {
            start: entity.startIndex,
            end: entity.endIndex,
            chromosomeName,
        };

        if (chromosome !== chromosomeName) {
            this.projectContext.changeState({
                chromosome: {
                    name: chromosomeName,
                },
                viewport,
                blastRegion,
            });
        } else {
            this.projectContext.changeState({ viewport, blastRegion });
        }
    }

<<<<<<< HEAD
=======
    getPage([page, scrollLastRow]) {
        if (this.currentPageBlast !== page) {
            this.currentPageBlast = page;
            this.gridOptions.data = [];

            const firstRow = Math.max((this.blastPageSize * (page - 2)), 0);
            const lastRow = Math.min((this.blastPageSize * (page + 1)), this.gridOptions.totalItems);

            this.gridApi.infiniteScroll.setScrollDirections(false, false);
            this.gridOptions.data = this.data.slice(firstRow, lastRow);
        }
        this.$timeout(() => {
            this.gridApi.infiniteScroll.resetScroll();
            if (page !== 1) {
                if (scrollLastRow === 0) {
                    this.prevScrollSize = 0;
                    const gridHeight = this.gridApi.grid.gridHeight - this.gridOptions.headerRowHeight;
                    scrollLastRow = Math.floor(gridHeight / ROW_HEIGHT + this.blastPageSize);
                    this.$timeout(() => {this.gridApi.core.scrollTo(this.gridOptions.data[scrollLastRow], this.gridOptions.columnDefs[0]);});
                } else {
                    this.$timeout(() => {this.gridApi.core.scrollTo(this.gridOptions.data[scrollLastRow], this.gridOptions.columnDefs[0]);});
                }
            } else if (page === 1 && scrollLastRow) {
                this.$timeout(() => {this.gridApi.core.scrollTo(this.gridOptions.data[scrollLastRow], this.gridOptions.columnDefs[0]);});
            }
        });
    }

    changeCurrentPage(row) {
        const sizePage = this.blastPageSize * ROW_HEIGHT;
        if (row.newScrollTop) {
            const scrollSize = row.newScrollTop / sizePage;
            if (scrollSize > 1) {
                this.dispatcher.emit('pageBlast:scroll', (this.currentPageBlast + 1));
            }
        }
    }

>>>>>>> 0d4928e1
    async blastSearchLoadingFinished() {
        this.blastSearchEmptyResult = null;
        this.gridOptions.columnDefs = this.ngbBlastSearchService.getBlastSearchGridColumns();
        this.data = (await this.ngbBlastSearchService.getBlastSearchResults()) || [];
        this.dataLength = this.data.length;
        this.readSequence = this.ngbBlastSearchService.readSequence;

        if (!this._sequence) {
            this.sequence = this.readSequence;
        }

        if (this.data && this.dataLength) {
            this.blastSearchEmptyResult = null;
            this.gridOptions.totalItems = this.dataLength;
            this.totalPagesCountBlast = Math.ceil(this.dataLength / PAGE_SIZE);
            this.dispatcher.emitSimpleEvent('blast:loading:finished', [this.totalPagesCountBlast, 1]);
            this.gridOptions.data = this.loadDataPage(1);
        } else {
            this.blastSearchEmptyResult = this.blastSearchMessages.ErrorMessage.EmptySearchResults;
        }
        this.isProgressShown = false;
        this.$timeout(::this.$scope.$apply);
    }
}<|MERGE_RESOLUTION|>--- conflicted
+++ resolved
@@ -120,73 +120,6 @@
         }
     }
 
-<<<<<<< HEAD
-=======
-    getDisplayedPagesRangeMiddlePage (centerPage) {
-        // correctPage(page) corrects passed `page` to be in real pages range (0 ... last page)
-        const correctPage = aPage => Math.max(
-            0,
-            Math.min(
-                aPage,
-                this.totalPagesCountBlast
-            )
-        );
-        const firstDisplayedPage = correctPage(Math.ceil(centerPage - DISPLAYED_PAGES_COUNT / 2.0));
-        const lastDisplayedPage = correctPage(Math.floor(centerPage + DISPLAYED_PAGES_COUNT / 2.0));
-        return {
-            first: firstDisplayedPage,
-            last: lastDisplayedPage
-        };
-    }
-
-    loadDataDown () {
-        const {last: lastPage} = this.getDisplayedPagesRangeMiddlePage(this.currentPageBlast);
-        const newData = this.loadDataPage(lastPage + 1);
-        this.gridOptions.data = newData;
-        this.gridApi.infiniteScroll.dataLoaded(
-            this.currentPageBlast > 1,
-            this.currentPageBlast < this.totalPagesCountBlast);
-        const dataElement = PAGE_SIZE - Math.floor((this.gridApi.grid.gridHeight - this.gridOptions.headerRowHeight) / ROW_HEIGHT);
-        this.$timeout(() => {this.gridApi.core.scrollTo(this.gridOptions.data[dataElement], this.gridOptions.columnDefs[0]);});
-    }
-
-    loadDataUp () {
-        const {first: firstPage} = this.getDisplayedPagesRangeMiddlePage(this.currentPageBlast);
-        const newData = this.loadDataPage(firstPage - 1);
-        this.gridOptions.data = newData;
-        this.gridApi.infiniteScroll.dataLoaded(
-            this.currentPageBlast > 1,
-            this.currentPageBlast < this.totalPagesCountBlast);
-        const dataElement = 2 * PAGE_SIZE + Math.floor((this.gridApi.grid.gridHeight - this.gridOptions.headerRowHeight) / ROW_HEIGHT);
-        this.$timeout(() => {this.gridApi.core.scrollTo(this.gridOptions.data[dataElement], this.gridOptions.columnDefs[0]);});
-    }
-
-    /**
-     * Loads data by page
-     * @param page {number}
-     * @param scrollingOptions {{atBottom: boolean, currentElementIndex: number}}
-     */
-    loadDataPage (page) {
-        const {
-            first: firstDisplayedPage,
-            last: lastDisplayedPage
-        } = this.getDisplayedPagesRangeMiddlePage(page);
-        if (page !== this.currentPageBlast) {
-            // loading pages `firstDisplayedPage ... lastDisplayedPage`
-            const firstRow = firstDisplayedPage * PAGE_SIZE;
-            const lastRow = (lastDisplayedPage + 1) * PAGE_SIZE - 1;
-            const newData = this.data.slice(firstRow, lastRow + 1);
-            this.currentPageBlast = page;
-            return newData;
-        }
-    }
-
-    getPageByPagination(page) {
-        this.gridOptions.data = this.loadDataPage(page);
-        this.gridApi.infiniteScroll.resetScroll();
-    }
-
->>>>>>> 0d4928e1
     async loadData() {
         try {
             if (!this.projectContext.reference) {
@@ -258,7 +191,7 @@
         this.currentPageBlast = page;
         this.gridApi.infiniteScroll.setScrollDirections(false, false);
         this.gridOptions.data = [];
-        
+
         const newData = this.loadDataPage(page);
         this.$timeout(() => {
             this.gridOptions.data = newData;
@@ -294,11 +227,7 @@
         }
 
         this.dispatcher.emit('pageBlast:scroll', 1);
-<<<<<<< HEAD
         this.getPageByPagination(1);
-=======
-        // this.getPage([1, 0]);
->>>>>>> 0d4928e1
     }
 
     saveColumnsState() {
@@ -370,47 +299,6 @@
         }
     }
 
-<<<<<<< HEAD
-=======
-    getPage([page, scrollLastRow]) {
-        if (this.currentPageBlast !== page) {
-            this.currentPageBlast = page;
-            this.gridOptions.data = [];
-
-            const firstRow = Math.max((this.blastPageSize * (page - 2)), 0);
-            const lastRow = Math.min((this.blastPageSize * (page + 1)), this.gridOptions.totalItems);
-
-            this.gridApi.infiniteScroll.setScrollDirections(false, false);
-            this.gridOptions.data = this.data.slice(firstRow, lastRow);
-        }
-        this.$timeout(() => {
-            this.gridApi.infiniteScroll.resetScroll();
-            if (page !== 1) {
-                if (scrollLastRow === 0) {
-                    this.prevScrollSize = 0;
-                    const gridHeight = this.gridApi.grid.gridHeight - this.gridOptions.headerRowHeight;
-                    scrollLastRow = Math.floor(gridHeight / ROW_HEIGHT + this.blastPageSize);
-                    this.$timeout(() => {this.gridApi.core.scrollTo(this.gridOptions.data[scrollLastRow], this.gridOptions.columnDefs[0]);});
-                } else {
-                    this.$timeout(() => {this.gridApi.core.scrollTo(this.gridOptions.data[scrollLastRow], this.gridOptions.columnDefs[0]);});
-                }
-            } else if (page === 1 && scrollLastRow) {
-                this.$timeout(() => {this.gridApi.core.scrollTo(this.gridOptions.data[scrollLastRow], this.gridOptions.columnDefs[0]);});
-            }
-        });
-    }
-
-    changeCurrentPage(row) {
-        const sizePage = this.blastPageSize * ROW_HEIGHT;
-        if (row.newScrollTop) {
-            const scrollSize = row.newScrollTop / sizePage;
-            if (scrollSize > 1) {
-                this.dispatcher.emit('pageBlast:scroll', (this.currentPageBlast + 1));
-            }
-        }
-    }
-
->>>>>>> 0d4928e1
     async blastSearchLoadingFinished() {
         this.blastSearchEmptyResult = null;
         this.gridOptions.columnDefs = this.ngbBlastSearchService.getBlastSearchGridColumns();
