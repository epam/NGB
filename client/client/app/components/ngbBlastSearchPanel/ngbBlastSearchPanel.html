--- conflicted
+++ resolved
@@ -7,28 +7,21 @@
                 </div>
                 <md-progress-linear md-mode="query"></md-progress-linear>
             </div>
-            <div ng-if="!$ctrl.isProgressShown" class="content-container">
-                <div ng-hide="$ctrl.errorMessageList.length">
-                    <div ng-if="$ctrl.readSequence"
+            <div ng-if="!$ctrl.isProgressShown">
+                <div
+                    ng-hide="!$ctrl.isProgressShown && !$ctrl.errorMessageList.length"
+                    class="ui-grid-container"
+                >
+                    <div
+                        ng-if="$ctrl.readSequence"
                         layout="column"
+                        class="blast-search-header"
                     >
-<<<<<<< HEAD
-                        <h5>BLAST result for query sequence:</h5>
-                        <textarea
-                            flex
-                            class="blast-sequence-area"
-                            name="sequence"
-                            ng-model="$ctrl._sequence"
-                            ng-change="$ctrl.sequence"
-                        >
-                        </textarea>
-=======
                         <ngb-blast-search-form
                             sequence="$ctrl.readSequence"
                         ></ngb-blast-search-form>
->>>>>>> 68e60bfd
                     </div>
-                    <div class="blast-btn-container">
+                    <div class="btn-container">
                         <md-button
                             class="md-accent md-raised"
                             ng-click="$ctrl.handleOpenGenomeView($event)"
@@ -37,32 +30,30 @@
                             Browse genome view
                         </md-button>
                     </div>
-                </div>
-                <div ng-if="$ctrl.errorMessageList.length"
-                    class="md-padding"
-                >
-                    <ngb-panel-error-list message-list="$ctrl.errorMessageList">
-                    </ngb-panel-error-list>
-                </div>
                 <div ng-if="$ctrl.blastSearchEmptyResult"
                     class="blast-search-load-error-container"
                 >
                     <small>{{$ctrl.blastSearchEmptyResult}}</small>
                 </div>
-                <div ng-show="!$ctrl.blastSearchEmptyResult && !$ctrl.errorMessageList.length"
-                    class="ui-grid-container blast-table" flex
-                >
-                    <div
-                        ui-grid="$ctrl.gridOptions"
-                        ui-grid-save-state
-                        ui-grid-selection
-                        ui-grid-resize-columns
-                        ui-grid-auto-resize
-                        ui-grid-move-columns
-                        ui-grid-pinning
-                        ui-grid-infinite-scroll>
-                    </div>
+                <div
+                    ng-if="!$ctrl.blastSearchEmptyResult"
+                    ui-grid="$ctrl.gridOptions"
+                    ui-grid-save-state
+                    ui-grid-selection
+                    ui-grid-resize-columns
+                    ui-grid-auto-resize
+                    ui-grid-move-columns
+                    ui-grid-pinning
+                    ui-grid-infinite-scroll>
                 </div>
+            </div>
+            <div
+                ng-if="$ctrl.errorMessageList.length"
+                class="md-padding"
+            >
+                <ngb-panel-error-list message-list="$ctrl.errorMessageList">
+                </ngb-panel-error-list>
+            </div>
             </div>
         </md-content>
     </div>
