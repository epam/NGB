import {camelPad} from '../../shared/utils/String.js';

const DEFAULT_BLAST_COLUMNS = [
    'numb', 'chr', 'startIndex', 'endIndex', 'strand', 'score',
    'match', 'mismatch', 'repMatch',
    'ns',
    'qGapCount', 'qGapBases',
    'tGapCount', 'tGapBases',
];

const blastSearchState = {
    DONE: 'DONE',
    FAILURE: 'FAILURE',
    SEARCHING: 'SEARCHING'
};
const FIRST_PAGE = 1;
const PAGE_SIZE_HISTORY = 25;

export default class ngbBlastSearchService {
    static instance(dispatcher, projectContext, bamDataService, uiGridConstants) {
        return new ngbBlastSearchService(dispatcher, projectContext, bamDataService, uiGridConstants);
    }

    _orderBy = null;
    _detailedRead = null;
<<<<<<< HEAD
    _columnsWidth = { 'numb': 50, 'chr' : 45, 'startIndex' : 100, 'endIndex' : 100, 'strand' : 80 };
=======
    _columnsWidth = {'chr': 45, 'startIndex': 100, 'endIndex': 100, 'strand': 80};
>>>>>>> ead0e01f
    bamDataService;
    uiGridConstants;
    _blastHistory = [];
    _firstPageHistory = FIRST_PAGE;
    _lastPageHistory = FIRST_PAGE;
    _currentPageHistory = FIRST_PAGE;
    _totalPagesCountHistory = 0;
    _historyPageError = null;
    _currentResultId = null;
    _currentSearchId = null;

    get blastHistory() {
        return this._blastHistory;
    }

    get firstPageHistory() {
        return this._firstPageHistory;
    }

    set firstPageHistory(value) {
        this._firstPageHistory = value;
    }

    get lastPageHistory() {
        return this._lastPageHistory;
    }

    set lastPageHistory(value) {
        this._lastPageHistory = value;
    }

    get currentPageHistory() {
        return this._currentPageHistory;
    }

    set currentPageHistory(value) {
        this._currentPageHistory = value;
    }

    get historyPageSize() {
        return PAGE_SIZE_HISTORY;
    }

    get totalPagesCountHistory() {
        return this._totalPagesCountHistory;
    }

    set totalPagesCountHistory(value) {
        this._totalPagesCountHistory = value;
    }

    get historyPageError() {
        return this._historyPageError;
    }


    constructor(dispatcher, projectContext, bamDataService, uiGridConstants) {
        Object.assign(this, {dispatcher, projectContext, bamDataService, uiGridConstants});
        (async () => {
            this._blastHistory = await this.loadBlastHistory();
        })();
    }

    generateSpeciesList() {
        return [
<<<<<<< HEAD
            {...this.projectContext.reference, taxid: 1},
            {id:'1eds52', name:'GRCh38', taxid: 2},
            {id:'1adc47', name:'Bacteria Escherichia coli', taxid: 3},
            {id:'4etr89', name:'Clostridium botulinum', taxid: 4},
=======
            this.projectContext.reference,
            {id: '1eds52', name: 'GRCh38'},
            {id: '1adc47', name: 'Bacteria Escherichia coli'},
            {id: '4etr89', name: 'Clostridium botulinum'},
>>>>>>> ead0e01f
        ];
    }

    generateBlastSearchResults() {
        const results = [];
        this.projectContext.chromosomes.slice(0, 100).forEach(chr => {
            for (let i = 0; i < chr.size / 100; i++) {
                const start = 1 + Math.floor(Math.random() * (chr.size - 1));
                const singleSized = Math.random() >= 0.5;
                const end = Math.min(
                    start + (singleSized ? 1 : Math.floor(Math.random() * chr.size / 100)),
                    chr.size,
                );
                const numb = i+1;
                const chrName = `chr${chr.id}`;
                const strand = chr.id % 2 !== 0 ? 'POSITIVE' : 'NEGATIVE';
                const score = Math.floor(Math.random() * 100);
                const mismatch = Math.floor(Math.random() * 8);
                const match = 100 - mismatch;
                const taxid = Math.ceil(Math.random() * 4);
                results.push({
                    startIndex: start,
                    endIndex: end,
                    chromosome: chr.name,
                    chr: chrName,
                    strand,
                    score,
                    match,
                    mismatch,
                    numb,
                    taxid,
                });
            }
        });
        return results;
    }

    get blastRequest() {
        return JSON.parse(localStorage.getItem('blastSearchRequest')) || null;
    }

    get readSequence() {
        return this._detailedRead && this._detailedRead.sequence ? this._detailedRead.sequence : null;
    }

    async getDetailedRead(payload) {
        const read = await this.bamDataService.loadRead(payload);

        this._detailedRead = read ? read : null;

        return this._detailedRead;
    }

    async getBlastSearchResults() {
        const payload = this.blastRequest;

        if (!payload) return;

        await this.getDetailedRead(payload);

        const searchResults = await this.generateBlastSearchResults();

        return searchResults;
    }

    get blastColumns() {
        if (!localStorage.getItem('blastColumns')) {
            localStorage.setItem('blastColumns', JSON.stringify(DEFAULT_BLAST_COLUMNS));
        }
        let columns = JSON.parse(localStorage.getItem('blastColumns'));
        let defaultColumnsExists = true;
        for (let i = 0; i < DEFAULT_BLAST_COLUMNS.length; i++) {
            if (columns.map(c => c.toLowerCase()).indexOf(DEFAULT_BLAST_COLUMNS[i].toLowerCase()) === -1) {
                defaultColumnsExists = false;
                break;
            }
        }
        if (!defaultColumnsExists) {
            columns = DEFAULT_BLAST_COLUMNS.map(c => c);
            localStorage.setItem('blastColumns', JSON.stringify(columns || []));
        }
        return columns;
    }

    set blastColumns(columns) {
        localStorage.setItem('blastColumns', JSON.stringify(columns || []));
    }

    async loadBlastHistory() {
        let data = this._getRandomHistory(100);
        if (data.error) {
            this._totalPagesCountHistory = 0;
            this._currentPageHistory = FIRST_PAGE;
            this._lastPageHistory = FIRST_PAGE;
            this._firstPageHistory = FIRST_PAGE;
            this._hasMoreHistory = true;
            this._historyPageLoading = false;
            this._historyPageError = data.message;
            this.dispatcher.emit('blast:history:page:loading:finished');
            return [];
        } else {
            this._variantsPageError = null;
        }
        if (data.totalPagesCount === 0) {
            data.totalPagesCount = undefined;
        }
        data.forEach(item => item.isInProcess = item.currentState === blastSearchState.SEARCHING);
        return data;
    }

    get orderBy() {
        return this._orderBy;
    }

    set orderBy(orderBy) {
        this._orderBy = orderBy;
    }

    get columnsWidth() {
        return this._columnsWidth;
    }

    set columnsWidth(columnsWidth) {
        this._columnsWidth = columnsWidth;
    }

    get currentSearch() {
        const blastHistory = this.blastHistory;
        if (blastHistory) {
            return blastHistory.filter(item => item.id === this._currentSearchId)[0];
        }
        return undefined;
    }

    set currentSearchId(currentSearchId) {
        this._currentSearchId = currentSearchId;
    }

    set currentResultId(currentResultId) {
        this._currentResultId = currentResultId;
    }

    getBlastSearchGridColumns() {

        const headerCells = require('./ngbBlastSearchPanel_header.tpl.html');

        const result = [];
        const columnsList = this.blastColumns;

        for (let i = 0; i < columnsList.length; i++) {
            const column = columnsList[i];

            let sortDirection = 0;
            if (this.orderBy) {
                const currentOrderByField = this.orderBy[0].field;
                const currentOrderByDirection = this.orderBy[0].desc ?
                    this.uiGridConstants.DESC : this.uiGridConstants.ASC;
                sortDirection = currentOrderByField === column ? currentOrderByDirection : 0;
            }

            result.push({
                enableHiding: false,
                field: column,
                headerCellTemplate: headerCells,
                minWidth: this.columnsWidth[column] ? this.columnsWidth[column] : 40,
                name: camelPad(column),
                width: '*',
                sort: {
                    direction: sortDirection
                },
            });
        }

        return result;
    }

    async deleteBlastHistory(id) {
        this._blastHistory = await this.loadBlastHistory();
    }

    async cancelBlastSearch(id) {
        this._blastHistory = await this.loadBlastHistory();
    }

    async clearSearchHistory() {
        this._blastHistory = await this.loadBlastHistory();
    }

    // TODO: remove before merge;
    _getRandomHistory(length) {
        const result = [];
        for (let i = 0; i < length; i++) {
            result.push({
                currentState: Object.keys(blastSearchState)[Math.floor(Math.random()*3)],
                duration: Math.round(Math.random()*1000 + 20),
                id: i+1,
                submitted: Date.now()+i*100000,
                title: Math.random() > 0.2 ? `History #${i+1}` : ''
            });
        }
        return result;
    }
}<|MERGE_RESOLUTION|>--- conflicted
+++ resolved
@@ -23,11 +23,7 @@
 
     _orderBy = null;
     _detailedRead = null;
-<<<<<<< HEAD
-    _columnsWidth = { 'numb': 50, 'chr' : 45, 'startIndex' : 100, 'endIndex' : 100, 'strand' : 80 };
-=======
     _columnsWidth = {'chr': 45, 'startIndex': 100, 'endIndex': 100, 'strand': 80};
->>>>>>> ead0e01f
     bamDataService;
     uiGridConstants;
     _blastHistory = [];
@@ -93,17 +89,10 @@
 
     generateSpeciesList() {
         return [
-<<<<<<< HEAD
-            {...this.projectContext.reference, taxid: 1},
-            {id:'1eds52', name:'GRCh38', taxid: 2},
-            {id:'1adc47', name:'Bacteria Escherichia coli', taxid: 3},
-            {id:'4etr89', name:'Clostridium botulinum', taxid: 4},
-=======
             this.projectContext.reference,
             {id: '1eds52', name: 'GRCh38'},
             {id: '1adc47', name: 'Bacteria Escherichia coli'},
             {id: '4etr89', name: 'Clostridium botulinum'},
->>>>>>> ead0e01f
         ];
     }
 
