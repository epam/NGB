--- conflicted
+++ resolved
@@ -106,13 +106,8 @@
         </div>
     </div>
 
-<<<<<<< HEAD
-    <div layout="column" class="blast-search-result-table-row" flex ng-if="!$ctrl.isFailure">
+    <div layout="column" class="blast-search-result-table-row" flex ng-if="!$ctrl.searchResult.isFailure">
         <ngb-blast-search-result-table change-state="$ctrl.changeState" layout="column" flex></ngb-blast-search-result-table>
-=======
-    <div layout="column" class="blast-search-result-table-row" flex ng-if="!$ctrl.searchResult.isFailure">
-        <ngb-blast-search-result-table layout="column" flex></ngb-blast-search-result-table>
->>>>>>> 1739bb2c
     </div>
     <div ng-if="$ctrl.searchResult.isFailure" class="variants-load-error-container" layout="column" layout-align="center center">
         <small>Search failed.</small>
